--- conflicted
+++ resolved
@@ -2,15 +2,12 @@
 
 ## Next Release
 
-<<<<<<< HEAD
+* `Aws\DirectoryService` - Added support for the AWS Directory Service.
 * `Aws\CloudWatchLogs` - Adds support for the FilterLogEvents operation.
 * `Aws\CloudFormation` - Adds additional data to the GetTemplateSummary
   operation.
 * `Aws\Ec2` - Adds support for Amazon VPC endpoints for Amazon S3 and APIs for
   migrating Elastic IP Address from EC2-Classic to EC2-VPC.
-=======
-* `Aws\DirectoryService` - Added support for the AWS Directory Service.
->>>>>>> 4181c71f
 * `Aws\Ec2` - Fixed an issue with cross-region CopySnapshot such that it now
   works with temporary credentials.
 * `Aws\Common` - During credential discovery, an invalid credentials file now
