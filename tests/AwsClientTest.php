<?php
namespace Aws\Test;

use Aws\Api\ApiProvider;
use Aws\Api\ErrorParser\JsonRpcErrorParser;
use Aws\AwsClient;
use Aws\CommandInterface;
use Aws\Credentials\Credentials;
use Aws\Ec2\Ec2Client;
use Aws\Endpoint\UseFipsEndpoint\Configuration as FipsConfiguration;
use Aws\Endpoint\UseDualStackEndpoint\Configuration as DualStackConfiguration;
use Aws\EndpointV2\EndpointProviderV2;
use Aws\Middleware;
use Aws\ResultPaginator;
use Aws\S3\Exception\S3Exception;
use Aws\Ses\SesClient;
use Aws\MockHandler;
use Aws\Result;
use Aws\S3\S3Client;
use Aws\Signature\SignatureV4;
use Aws\Sts\StsClient;
use Aws\Token\Token;
use Aws\Waiter;
use Aws\WrappedHttpHandler;
use Exception;
use GuzzleHttp\Promise\RejectedPromise;
use Psr\Http\Message\RequestInterface;
use Yoast\PHPUnitPolyfills\TestCases\TestCase;

/**
 * @covers Aws\AwsClient
 */
class AwsClientTest extends TestCase
{
    use UsesServiceTrait;

    private function getApiProvider()
    {
        return function () {
            return [
                'metadata' => [
                    'protocol'       => 'query',
                    'endpointPrefix' => 'foo'
                ],
                'shapes' => [],
            ];
        };
    }

    public function testHasGetters()
    {
        $config = [
            'handler'      => function () {},
            'credentials'  => new Credentials('foo', 'bar'),
            'region'       => 'foo',
            'endpoint'     => 'http://us-east-1.foo.amazonaws.com',
            'serializer'   => function () {},
            'api_provider' => $this->getApiProvider(),
            'service'      => 'foo',
            'error_parser' => function () {},
            'version'      => 'latest'
        ];

        $client = new AwsClient($config);
        $this->assertSame($config['handler'], $this->getPropertyValue($client->getHandlerList(), 'handler'));
        $this->assertSame($config['credentials'], $client->getCredentials()->wait());
        $this->assertSame($config['region'], $client->getRegion());
        $this->assertSame('foo', $client->getApi()->getEndpointPrefix());
        $this->assertisArray($client->getClientBuiltIns());
        $this->assertIsArray($client->getClientContextParams());
        $this->assertisArray($client->getEndpointProviderArgs());
    }

    public function testEnsuresOperationIsFoundWhenCreatingCommands()
    {
        $this->expectExceptionMessage("Operation not found: Foo");
        $this->expectException(\InvalidArgumentException::class);
        $this->createClient()->getCommand('foo');
    }

    public function testReturnsCommandForOperation()
    {
        $client = $this->createClient([
            'operations' => [
                'foo' => [
                    'http' => ['method' => 'POST']
                ]
            ]
        ]);

        $this->assertInstanceOf(
            CommandInterface::class,
            $client->getCommand('foo')
        );
    }

    public function testWrapsExceptions()
    {
        $this->expectExceptionMessage("Error executing \"foo\" on \"http://us-east-1.foo.amazonaws.com\"; AWS HTTP error: Baz Bar!");
        $this->expectException(\Aws\S3\Exception\S3Exception::class);
        $parser = function () {};
        $errorParser = new JsonRpcErrorParser();
        $h = new WrappedHttpHandler(
            function () {
                return new RejectedPromise([
                    'exception'        => new \Exception('Baz Bar!'),
                    'connection_error' => true,
                    'response'         => null
                ]);
            },
            $parser,
            $errorParser,
            S3Exception::class
        );

        $client = $this->createClient(
            ['operations' => ['foo' => ['http' => ['method' => 'POST']]]],
            ['handler' => $h]
        );

        $command = $client->getCommand('foo');
        $client->execute($command);
    }

    public function testChecksBothLowercaseAndUppercaseOperationNames()
    {
        $client = $this->createClient(['operations' => ['Foo' => [
            'http' => ['method' => 'POST']
        ]]]);

        $this->assertInstanceOf(
            CommandInterface::class,
            $client->getCommand('foo')
        );
    }

    public function testReturnsAsyncResultsUsingMagicCall()
    {
        $client = $this->createClient(['operations' => ['Foo' => [
            'http' => ['method' => 'POST']
        ]]]);
        $client->getHandlerList()->setHandler(new MockHandler([new Result()]));
        $result = $client->fooAsync();
        $this->assertInstanceOf('GuzzleHttp\Promise\PromiseInterface', $result);
    }

    public function testCanGetIterator()
    {
        $provider = ApiProvider::filesystem(__DIR__ . '/fixtures/aws_client_test');
        $client = $this->getTestClient('ec2', ['api_provider' => $provider]);
        $this->assertInstanceOf(
            'Generator',
            $client->getIterator('DescribePaginatedExamples')
        );
    }

    public function testCanGetIteratorWithoutFullyDefinedPaginator()
    {
        $provider = ApiProvider::filesystem(__DIR__ . '/fixtures/aws_client_test');
        $client = $this->getTestClient('ec2', ['api_provider' => $provider]);
        $data = ['foo', 'bar', 'baz'];
        $this->addMockResults($client, [new Result([
            'Examples' => [$data, $data],
        ])]);
        $iterator = $client->getIterator('DescribeExamples');
        $this->assertInstanceOf('Traversable', $iterator);
        foreach ($iterator as $iterated) {
            $this->assertSame($iterated, $data);
        }
    }

    public function testGetIteratorFailsForMissingConfig()
    {
        $this->expectException(\UnexpectedValueException::class);
        $client = $this->createClient();
        $client->getIterator('ListObjects');
    }

    public function testCanGetPaginator()
    {
        $client = $this->createClient(['pagination' => [
            'ListObjects' => [
                'input_token' => 'foo',
                'output_token' => 'foo',
            ]
        ]]);

        $this->assertInstanceOf(
            ResultPaginator::class,
            $client->getPaginator('ListObjects', ['Bucket' => 'foobar'])
        );
    }

    public function testGetPaginatorFailsForMissingConfig()
    {
        $this->expectException(\UnexpectedValueException::class);
        $client = $this->createClient();
        $client->getPaginator('ListObjects');
    }

    public function testCanWaitSynchronously()
    {
        $this->expectExceptionMessage("Operation not found");
        $this->expectException(\InvalidArgumentException::class);
        $client = $this->createClient(['waiters' => ['PigsFly' => [
            'acceptors'   => [],
            'delay'       => 1,
            'maxAttempts' => 1,
            'operation'   => 'DescribePigs',
        ]]]);

        $client->waitUntil('PigsFly');
    }

    public function testGetWaiterFailsForMissingConfig()
    {
        $this->expectException(\UnexpectedValueException::class);
        $client = $this->createClient();
        $client->waitUntil('PigsFly');
    }

    public function testGetWaiterPromisor()
    {
        $s3 = new S3Client(['region' => 'us-east-1', 'version' => 'latest']);
        $s3->getHandlerList()->setHandler(new MockHandler([
            new Result(['@metadata' => ['statusCode' => '200']])
        ]));
        $waiter = $s3->getWaiter('BucketExists', ['Bucket' => 'foo']);
        $this->assertInstanceOf(Waiter::class, $waiter);
        $promise = $waiter->promise();
        $promise->wait();
    }

    public function testCreatesClientsFromConstructor()
    {
        $client = new StsClient([
            'region'  => 'us-west-2',
            'version' => 'latest'
        ]);
        $this->assertInstanceOf(StsClient::class, $client);
        $this->assertSame('us-west-2', $client->getRegion());
    }

    public function testCanGetEndpoint()
    {
        $client = $this->createClient();
        $this->assertSame(
            'http://us-east-1.foo.amazonaws.com',
            (string)$client->getEndpoint()
        );
    }

    public function testSignsRequestsUsingSigner()
    {
        $mock = new MockHandler([new Result([])]);
        $conf = [
            'region'  => 'us-east-1',
            'version' => 'latest',
            'credentials' => [
                'key'    => 'foo',
                'secret' => 'bar'
            ],
            'handler' => $mock
        ];

        $client = new Ec2Client($conf);
        $client->describeInstances();
        $request = $mock->getLastRequest();
        $str = \GuzzleHttp\Psr7\Message::toString($request);
        $this->assertStringContainsString('AWS4-HMAC-SHA256', $str);
    }

    /** @doesNotPerformAssertions */
    public function testAllowsFactoryMethodForBc()
    {
        Ec2Client::factory([
            'region'  => 'us-west-2',
            'version' => 'latest'
        ]);
    }

    /** @doesNotPerformAssertions */
    public function testCanInstantiateAliasedClients()
    {
        new SesClient([
            'region'  => 'us-west-2',
            'version' => 'latest'
        ]);
    }

    public function testCanGetSignatureProvider()
    {
        $client = $this->createClient([]);
        $ref = new \ReflectionMethod($client, 'getSignatureProvider');
        $ref->setAccessible(true);
        $provider = $ref->invoke($client);
        $this->assertIsCallable($provider);
    }

    public function testDoesNotPermitSerialization()
    {
        $this->expectExceptionMessage("Instances of Aws\AwsClient cannot be serialized");
        $this->expectException(\RuntimeException::class);
        $client = $this->createClient();
        \serialize($client);
    }

    public function testDoesNotSignOperationsWithAnAuthTypeOfNone()
    {
        $client = $this->createClient(
            [
                'metadata' => [
                    'signatureVersion' => 'v4',
                ],
                'operations' => [
                    'Foo' => [
                        'http' => ['method' => 'POST'],
                    ],
                    'Bar' => [
                        'http' => ['method' => 'POST'],
                        'authtype' => 'none',
                    ],
                ],
            ],
            [
                'handler' => function (
                    CommandInterface $command,
                    RequestInterface $request
                ) {
                    foreach (['Authorization', 'X-Amz-Date'] as $signatureHeader) {
                        if ('Bar' === $command->getName()) {
                            $this->assertFalse($request->hasHeader($signatureHeader));
                        } else {
                            $this->assertTrue($request->hasHeader($signatureHeader));
                        }
                    }

                    return new Result;
                }
            ]
        );

        $client->foo();
        $client->bar();
    }

    /**
     * @param $service
     * @param $clientConfig
     *
     * @dataProvider signOperationsWithAnAuthTypeProvider
     */
    public function testSignOperationsWithAnAuthType($service, $clientConfig)
    {
        $client = $this->createHttpsEndpointClient($service, $clientConfig);
        $client->bar();
    }

    public function signOperationsWithAnAuthTypeProvider()
    {
        return [
            [
                [
                    'metadata' => [
                        'signatureVersion' => 'v4',
                    ],
                    'operations' => [
                        'Bar' => [
                            'http' => ['method' => 'POST'],
                            'authtype' => 'v4-unsigned-body',
                        ],
                    ],
                ],
                [
                    'handler' => function (
                        CommandInterface $command,
                        RequestInterface $request
                    ) {
                        foreach (['Authorization','X-Amz-Content-Sha256', 'X-Amz-Date'] as $signatureHeader) {
                            $this->assertTrue($request->hasHeader($signatureHeader));
                        }
                        $this->assertSame('UNSIGNED-PAYLOAD', $request->getHeader('X-Amz-Content-Sha256')[0]);
                        return new Result;
                    }
                ]
            ],
            [
                [
                    'metadata' => [
                        'signatureVersion' => 'v4',
                    ],
                    'operations' => [
                        'Bar' => [
                            'http' => ['method' => 'POST'],
                            'authtype' => 'bearer',
                        ],
                    ],
                ],
                [
                    'handler' => function (
                        CommandInterface $command,
                        RequestInterface $request
                    ) {

                        $this->assertTrue($request->hasHeader('Authorization'));
                        $this->assertSame('Bearer foo', $request->getHeader('Authorization')[0]);
                        return new Result;
                    },
                    'token' => new Token('foo', time() + 1000)
                ]
            ]
        ];
    }

    public function testUsesCommandContextSigningRegionAndService()
    {
        $client = $this->createHttpsEndpointClient(
            [
                'metadata' => [
                    'signatureVersion' => 'v4',
                ],
                'operations' => [
                    'Bar' => [
                        'http' => ['method' => 'POST'],
                        'authtype' => 'v4-unsigned-body',
                    ],
                ],
            ],
            [
                'handler' => function (
                    CommandInterface $command,
                    RequestInterface $request
                ) {
                    $this->assertStringContainsString(
                        'ap-southeast-1/custom-service',
                        $request->getHeader('Authorization')[0]
                    );
                    return new Result;
                }
            ]
        );
        $list = $client->getHandlerList();
        $list->appendBuild(function ($handler) {
            return function (CommandInterface $cmd, RequestInterface $req)
                use ($handler)
            {
                $cmd['@context']['signing_region'] = 'ap-southeast-1';
                $cmd['@context']['signing_service'] = 'custom-service';
                return $handler($cmd, $req);
            };
        });
        $client->bar();
    }

    public function testLoadsAliases()
    {
        $client = $this->createClient([
            'metadata' => [
                'serviceId' => 'TestService',
                'apiVersion' => '2019-05-23'
            ]
        ]);
        $ref = new \ReflectionClass(AwsClient::class);
        $method = $ref->getMethod('loadAliases');
        $method->setAccessible(true);
        $property = $ref->getProperty('aliases');
        $property->setAccessible(true);
        $method->invokeArgs(
            $client,
            [__DIR__ . '/fixtures/aws_client_test/aliases.json']
        );
        $this->assertEquals(
            ['GetConfigAlias' => 'GetConfig'],
            $property->getValue($client)
        );
    }

    public function testCallsAliasedFunction()
    {
        $this->expectExceptionMessage("Operation not found: GetConfig");
        $this->expectException(\InvalidArgumentException::class);
        $client = $this->createClient([
            'metadata' => [
                'serviceId' => 'TestService',
                'apiVersion' => '2019-05-23'
            ]
        ]);
        $ref = new \ReflectionClass(AwsClient::class);
        $method = $ref->getMethod('loadAliases');
        $method->setAccessible(true);
        $method->invokeArgs(
            $client,
            [__DIR__ . '/fixtures/aws_client_test/aliases.json']
        );

        $client->getConfigAlias();
    }

    public function testVerifyGetConfig()
    {
        $client = $this->createClient([
            'metadata' => [
                'serviceId' => 'TestService',
                'apiVersion' => '2019-05-23'
            ]
        ]);
        $this->assertEquals(
            [
                'signature_version' => 'v4',
                'signing_name' => 'foo',
                'signing_region' => 'foo',
                'use_fips_endpoint' => new FipsConfiguration(false),
                'use_dual_stack_endpoint' => new DualStackConfiguration(false, "foo"),
                'disable_request_compression' => false,
                'request_min_compression_size_bytes' => 10240,
                'ignore_configured_endpoint_urls' => false
            ],
            $client->getConfig()
        );
    }

    public function testUsesV2EndpointProviderByDefault()
    {
        $client = new StsClient([
            'region'  => 'us-west-2',
            'version' => 'latest'
        ]);

        $this->assertInstanceOf(
            EndpointProviderV2::class,
            $client->getEndpointProvider()
        );
    }

    public function testGetClientBuiltins()
    {
        $client = new StsClient([
            'region'  => 'us-west-2',
            'version' => 'latest'
        ]);
        $expected = [
            'SDK::Endpoint' => null,
            'AWS::Region' => 'us-west-2',
            'AWS::UseFIPS' => false,
            'AWS::UseDualStack' => false,
            'AWS::STS::UseGlobalEndpoint' => true,
            'AWS::Auth::AccountIdEndpointMode' => 'preferred',
        ];
        $builtIns = $client->getClientBuiltIns();
        $this->assertEquals(
            $expected,
            $builtIns
        );
    }

    public function testGetEndpointProviderArgs()
    {
        $client = new StsClient([
            'region'  => 'us-west-2',
            'version' => 'latest'
        ]);
        $expected = [
            'Endpoint' => null,
            'Region' => 'us-west-2',
            'UseFIPS' => false,
            'UseDualStack' => false,
            'UseGlobalEndpoint' => true,
            'AccountIdEndpointMode' => 'preferred'
        ];
        $providerArgs = $client->getEndpointProviderArgs();
        $this->assertEquals(
            $expected,
            $providerArgs
        );
    }

    public function testIsUseGlobalEndpoint() {
        $client = new StsClient([
            'region'  => 'us-west-2',
            'version' => 'latest',
            'sts_regional_endpoints' => 'legacy'
        ]);
        $providerArgs = $client->getEndpointProviderArgs();
        $this->assertTrue(
            $providerArgs['UseGlobalEndpoint']
        );

        $client = new S3Client([
            'region'  => 'us-east-1',
            'version' => 'latest',
            's3_us_east_1_regional_endpoint' => 'regional'
        ]);
        $providerArgs = $client->getEndpointProviderArgs();
        $this->assertFalse(
            $providerArgs['UseGlobalEndpoint']
        );
    }

    /** @dataProvider configuredEndpointUrlProvider */
    public function testAppliesConfiguredEndpointUrl($ini, $env, $expected)
    {
        $dir = sys_get_temp_dir() . '/.aws';
        if (!is_dir($dir)) {
            mkdir($dir, 0777, true);
        }
        file_put_contents($dir . '/config', $ini);
        $home = getenv('HOME');
        putenv('HOME=' . dirname($dir));

        if ($env) {
            putenv($env['key'] . '=' . $env['value']);
        }

       $client = new StsClient([
           'region' => 'us-west-2'
       ]);

        $this->assertTrue($client->getConfig()['configured_endpoint_url']);
        $this->assertEquals($expected, $client->getClientBuiltIns()['SDK::Endpoint']);
        $this->assertEquals($expected, $client->getEndpointProviderArgs()['Endpoint']);

        unlink($dir . '/config');
        putenv("HOME=$home");

        if ($env) {
            putenv($env['key'] . '=');
        }
    }

    /** @dataProvider configuredEndpointUrlProvider */
    public function testDoesNotApplyConfiguredEndpointWhenConfiguredUrlsIgnored($ini, $env)
    {
        putenv('AWS_IGNORE_CONFIGURED_ENDPOINT_URLS=true');

        $dir = sys_get_temp_dir() . '/.aws';
        if (!is_dir($dir)) {
            mkdir($dir, 0777, true);
        }
        file_put_contents($dir . '/config', $ini);
        $home = getenv('HOME');
        putenv('HOME=' . dirname($dir));

        if ($env) {
            putenv($env['key'] . '=' . $env['value']);
        }

        $client = new StsClient([
            'region' => 'us-west-2'
        ]);

        $this->assertFalse(isset($client->getConfig()['configured_endpoint_url']));
        $this->assertNull( $client->getClientBuiltIns()['SDK::Endpoint']);
        $this->assertNull($client->getEndpointProviderArgs()['Endpoint']);

        unlink($dir . '/config');
        putenv("HOME=$home");

        if ($env) {
            putenv($env['key'] . '=');
        }

        putenv('AWS_IGNORE_CONFIGURED_ENDPOINT_URLS=');
    }

    public function configuredEndpointUrlProvider()
    {
        return [
            [
                <<<EOT
[default]
endpoint_url = https://foo-bar.com
services = my-services
[services my-services]
sts =
  endpoint_url = https://test-foo.com
EOT
                ,
                ['key' => 'AWS_ENDPOINT_URL_STS', 'value' => 'https://test.com'],
                'https://test.com',
            ],
            [
                <<<EOT
[default]
endpoint_url = https://foo-bar.com
services = my-services
[services my-services]
sts =
  endpoint_url = https://test-foo.com
EOT
                ,
                null,
                'https://test-foo.com',
            ],
            [
                <<<EOT
[default]
endpoint_url = https://foo-bar.com
EOT
                ,
                ['key' => 'AWS_ENDPOINT_URL', 'value' => 'https://baz.com'],
                'https://baz.com',
            ],
            [
                <<<EOT
[default]
endpoint_url = https://foo-bar.com
EOT
                ,
                null,
                'https://foo-bar.com',
            ]
        ];
    }

    public function testAppliesConfiguredSignatureVersionViaFalseCredentials()
    {
        $client = new S3Client([
            'region' => 'us-west-2',
            'handler' => new MockHandler([new Result([])]),
            'credentials' => false
        ]);

        $this->assertTrue($client->getConfig('configured_signature_version'));

        $list = $client->getHandlerList();
        $list->appendSign(Middleware::tap(function($cmd, $req) {
            foreach (['Authorization', 'X-Amz-Date'] as $signatureHeader) {
                $this->assertFalse($req->hasHeader($signatureHeader));
            }
        }));

        $client->putObject([
            'Bucket' => 'foo',
            'Key' => 'bar',
            'Body' => 'test'
        ]);
    }

    public function testAppliesConfiguredSignatureVersionViaClientConfig() {
        $client = $this->createClient(
            [
                'metadata' => [
                    'signatureVersion' => 'v4',
                ],
                'operations' => [
                    'Foo' => [
                        'http' => ['method' => 'POST'],
                        'authtype' => 'none',
                    ],
                ],
            ],
            [
                'handler' => function (
                    CommandInterface $command,
                    RequestInterface $request
                ) {
                    foreach (['Authorization', 'X-Amz-Date'] as $signatureHeader) {
                        $this->assertTrue($request->hasHeader($signatureHeader));
                    }

                    return new Result;
                },
                'signature_version' => 'v4'
            ]
        );

        $client->foo();
    }

<<<<<<< HEAD
    public function testCallingEmitDeprecationWarningEmitsDeprecationWarning()
    {
        $this->expectDeprecation();
        $this->expectDeprecationMessage(
            "This method is deprecated. It will be removed in an upcoming release."
        );
        $client = $this->createClient();
        $client::emitDeprecationWarning();
=======
    /**
     * @dataProvider signingRegionSetProvider
     * @runInSeparateProcess
     */
    public function testSigningRegionSetResolution(
        $command,
        $env,
        $ini,
        $clientSetting,
        $expected
    ){
        if (!extension_loaded('awscrt')) {
            $this->markTestSkipped();
        }

        if ($env) {
            putenv('AWS_SIGV4A_SIGNING_REGION_SET=' . $env);
        }

        if ($ini) {
            $dir = sys_get_temp_dir() . '/.aws';
            if (!is_dir($dir)) {
                mkdir($dir, 0777, true);
            }
            file_put_contents($dir . '/config', $ini);
            $home = getenv('HOME');
            putenv('HOME=' . dirname($dir));
        }

        $client = $this->createClient(
            [
                'metadata' => [
                    'signatureVersion' => 'v4a',
                ],
                'operations' => [
                    'Foo' => [
                        'http' => ['method' => 'POST'],
                    ],
                ],
            ],
            [
                'handler' => function (
                    CommandInterface $command,
                    RequestInterface $request
                ) use ($expected) {
                    $this->assertEquals($expected, $request->getHeaderLine('x-amz-region-set'));
                    return new Result;
                },
                'signature_version' => 'v4a',
                'region' => 'us-west-2',
                'sigv4a_signing_region_set' => $clientSetting ?? null
            ]
        );

        $client->foo([
            '@context' => [
                'signing_region_set' => $command ?? null
            ]
        ]);

        if ($ini) {
            unlink($dir . '/config');
            putenv("HOME=$home");
        }

        putenv('AWS_SIGV4A_SIGNING_REGION_SET=');

    }

    public function signingRegionSetProvider()
    {
        return [
            [null, null, null, null, 'us-west-2'],
            [['*'], null, null, null, '*'],
            [null, '*', null, null, '*'],
            [
                null,
                null,
                <<<EOT
[default]
sigv4a_signing_region_set = *
EOT
                ,
                null,
                '*'
            ],
            [
                null, null, null, '*', '*'
            ],
            [null, 'us-west-2', null, null, 'us-west-2'],
            [
                null,
                null,
                <<<EOT
[default]
sigv4a_signing_region_set = us-west-2
EOT
                ,
                null,
                'us-west-2'
            ],
            [null, null, null, 'us-west-2', 'us-west-2'],
            [null, '*', null, 'us-west-2', 'us-west-2'],
            [
                null,
                null,
                <<<EOT
[default]
sigv4a_signing_region_set = *
EOT
                ,
                'us-west-2',
                'us-west-2'
            ],
            [['us-west-2', 'us-east-1'], null, null, null, 'us-west-2, us-east-1'],
            [null, "us-west-2, us-east-1", null , null, 'us-west-2, us-east-1'],
            [
                null,
                null,
                <<<EOT
[default]
sigv4a_signing_region_set = us-west-2, us-east-1
EOT
                ,
                null,
                'us-west-2, us-east-1'
            ],
            [null, null, null, 'us-west-2, us-east-1', 'us-west-2, us-east-1']
        ];
>>>>>>> 78d9f882
    }

    private function createHttpsEndpointClient(array $service = [], array $config = [])
    {
        $apiProvider = function () use ($service) {
            $service['metadata']['protocol'] = 'query';
            return $service;
        };

        return new AwsClient($config + [
            'handler'      => new MockHandler(),
            'credentials'  => new Credentials('foo', 'bar'),
            'signature'    => new SignatureV4('foo', 'bar'),
            'endpoint'     => 'https://us-east-1.foo.amazonaws.com',
            'region'       => 'foo',
            'service'      => 'foo',
            'api_provider' => $apiProvider,
            'error_parser' => function () {},
            'version'      => 'latest'
        ]);
    }

    private function createClient(array $service = [], array $config = [])
    {
        $apiProvider = function ($type) use ($service, $config) {
            if ($type == 'paginator') {
                return isset($service['pagination'])
                    ? ['pagination' => $service['pagination']]
                    : ['pagination' => []];
            } elseif ($type == 'waiter') {
                return isset($service['waiters'])
                    ? ['waiters' => $service['waiters'], 'version' => 2]
                    : ['waiters' => [], 'version' => 2];
            }

            if (!isset($service['metadata'])) {
                $service['metadata'] = [];
            }
            $service['metadata']['protocol'] = 'query';
            return $service;
        };

        return new AwsClient($config + [
            'handler'      => new MockHandler(),
            'credentials'  => new Credentials('foo', 'bar'),
            'signature'    => new SignatureV4('foo', 'bar'),
            'endpoint'     => 'http://us-east-1.foo.amazonaws.com',
            'region'       => 'foo',
            'service'      => 'foo',
            'api_provider' => $apiProvider,
            'error_parser' => function () {},
            'version'      => 'latest'
        ]);
    }

    public function testClientDefaultsAccountIdEndpointModeBuiltInsToPreferred()
    {
        $client = new S3Client([
            'region' => 'us-east-1'
        ]);
        $builtIns = $client->getClientBuiltIns();

        self::assertEquals('preferred', $builtIns['AWS::Auth::AccountIdEndpointMode']);
    }

    public function testClientParameterOverridesDefaultAccountIdEndpointModeBuiltIns()
    {
        $expectedAccountIdEndpointMode = 'required';
        $client = new S3Client([
            'region' => 'us-east-1',
            'account_id_endpoint_mode' => $expectedAccountIdEndpointMode
        ]);
        $builtIns = $client->getClientBuiltIns();

        self::assertEquals($expectedAccountIdEndpointMode, $builtIns['AWS::Auth::AccountIdEndpointMode']);
    }
}<|MERGE_RESOLUTION|>--- conflicted
+++ resolved
@@ -767,7 +767,7 @@
         $client->foo();
     }
 
-<<<<<<< HEAD
+
     public function testCallingEmitDeprecationWarningEmitsDeprecationWarning()
     {
         $this->expectDeprecation();
@@ -776,7 +776,8 @@
         );
         $client = $this->createClient();
         $client::emitDeprecationWarning();
-=======
+    }
+
     /**
      * @dataProvider signingRegionSetProvider
      * @runInSeparateProcess
@@ -843,7 +844,6 @@
         }
 
         putenv('AWS_SIGV4A_SIGNING_REGION_SET=');
-
     }
 
     public function signingRegionSetProvider()
@@ -906,7 +906,6 @@
             ],
             [null, null, null, 'us-west-2, us-east-1', 'us-west-2, us-east-1']
         ];
->>>>>>> 78d9f882
     }
 
     private function createHttpsEndpointClient(array $service = [], array $config = [])
