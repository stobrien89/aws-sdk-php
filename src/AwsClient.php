<?php
namespace Aws;

use Aws\Api\ApiProvider;
use Aws\Api\DocModel;
use Aws\Api\Service;
use Aws\Auth\AuthSchemeMiddleware;
use Aws\EndpointDiscovery\EndpointDiscoveryMiddleware;
use Aws\EndpointV2\EndpointProviderV2;
use Aws\EndpointV2\EndpointV2Middleware;
use Aws\Exception\AwsException;
use Aws\Signature\SignatureProvider;
use GuzzleHttp\Psr7\Uri;

/**
 * Default AWS client implementation
 */
class AwsClient implements AwsClientInterface
{
    use AwsClientTrait;

    /** @var array */
    private $aliases;

    /** @var array */
    private $config;

    /** @var string */
    private $region;

    /** @var string */
    private $endpoint;

    /** @var Service */
    private $api;

    /** @var callable */
    private $signatureProvider;

    /** @var AuthResolver | callable */
    private $authResolver;

    /** @var callable */
    private $credentialProvider;

    /** @var callable */
    private $tokenProvider;

    /** @var HandlerList */
    private $handlerList;

    /** @var array*/
    private $defaultRequestOptions;

    /** @var array*/
    private $clientContextParams = [];

    /** @var array*/
    protected $clientBuiltIns = [];

    /** @var  EndpointProviderV2 | callable */
    protected $endpointProvider;

    /** @var callable */
    protected $serializer;

    /**
     * Get an array of client constructor arguments used by the client.
     *
     * @return array
     */
    public static function getArguments()
    {
        return ClientResolver::getDefaultArguments();
    }

    /**
     * The client constructor accepts the following options:
     *
     * - api_provider: (callable) An optional PHP callable that accepts a
     *   type, service, and version argument, and returns an array of
     *   corresponding configuration data. The type value can be one of api,
     *   waiter, or paginator.
     * - credentials:
     *   (Aws\Credentials\CredentialsInterface|array|bool|callable) Specifies
     *   the credentials used to sign requests. Provide an
     *   Aws\Credentials\CredentialsInterface object, an associative array of
     *   "key", "secret", and an optional "token" key, `false` to use null
     *   credentials, or a callable credentials provider used to create
     *   credentials or return null. See Aws\Credentials\CredentialProvider for
     *   a list of built-in credentials providers. If no credentials are
     *   provided, the SDK will attempt to load them from the environment.
     * - token:
     *   (Aws\Token\TokenInterface|array|bool|callable) Specifies
     *   the token used to authorize requests. Provide an
     *   Aws\Token\TokenInterface object, an associative array of
     *   "token" and an optional "expires" key, `false` to use no
     *   token, or a callable token provider used to create a
     *   token or return null. See Aws\Token\TokenProvider for
     *   a list of built-in token providers. If no token is
     *   provided, the SDK will attempt to load one from the environment.
     * - csm:
     *   (Aws\ClientSideMonitoring\ConfigurationInterface|array|callable) Specifies
     *   the credentials used to sign requests. Provide an
     *   Aws\ClientSideMonitoring\ConfigurationInterface object, a callable
     *   configuration provider used to create client-side monitoring configuration,
     *   `false` to disable csm, or an associative array with the following keys:
     *   enabled: (bool) Set to true to enable client-side monitoring, defaults
     *   to false; host: (string) the host location to send monitoring events to,
     *   defaults to 127.0.0.1; port: (int) The port used for the host connection,
     *   defaults to 31000; client_id: (string) An identifier for this project
     * - debug: (bool|array) Set to true to display debug information when
     *   sending requests. Alternatively, you can provide an associative array
     *   with the following keys: logfn: (callable) Function that is invoked
     *   with log messages; stream_size: (int) When the size of a stream is
     *   greater than this number, the stream data will not be logged (set to
     *   "0" to not log any stream data); scrub_auth: (bool) Set to false to
     *   disable the scrubbing of auth data from the logged messages; http:
     *   (bool) Set to false to disable the "debug" feature of lower level HTTP
     *   adapters (e.g., verbose curl output).
     * - stats: (bool|array) Set to true to gather transfer statistics on
     *   requests sent. Alternatively, you can provide an associative array with
     *   the following keys: retries: (bool) Set to false to disable reporting
     *   on retries attempted; http: (bool) Set to true to enable collecting
     *   statistics from lower level HTTP adapters (e.g., values returned in
     *   GuzzleHttp\TransferStats). HTTP handlers must support an
     *   `http_stats_receiver` option for this to have an effect; timer: (bool)
     *   Set to true to enable a command timer that reports the total wall clock
     *   time spent on an operation in seconds.
     * - disable_host_prefix_injection: (bool) Set to true to disable host prefix
     *   injection logic for services that use it. This disables the entire
     *   prefix injection, including the portions supplied by user-defined
     *   parameters. Setting this flag will have no effect on services that do
     *   not use host prefix injection.
     * - endpoint: (string) The full URI of the webservice. This is only
     *   required when connecting to a custom endpoint (e.g., a local version
     *   of S3).
     * - endpoint_discovery: (Aws\EndpointDiscovery\ConfigurationInterface,
     *   Aws\CacheInterface, array, callable) Settings for endpoint discovery.
     *   Provide an instance of Aws\EndpointDiscovery\ConfigurationInterface,
     *   an instance Aws\CacheInterface, a callable that provides a promise for
     *   a Configuration object, or an associative array with the following
     *   keys: enabled: (bool) Set to true to enable endpoint discovery, false
     *   to explicitly disable it, defaults to false; cache_limit: (int) The
     *   maximum number of keys in the endpoints cache, defaults to 1000.
     * - endpoint_provider: (callable) An optional PHP callable that
     *   accepts a hash of options including a "service" and "region" key and
     *   returns NULL or a hash of endpoint data, of which the "endpoint" key
     *   is required. See Aws\Endpoint\EndpointProvider for a list of built-in
     *   providers.
     * - handler: (callable) A handler that accepts a command object,
     *   request object and returns a promise that is fulfilled with an
     *   Aws\ResultInterface object or rejected with an
     *   Aws\Exception\AwsException. A handler does not accept a next handler
     *   as it is terminal and expected to fulfill a command. If no handler is
     *   provided, a default Guzzle handler will be utilized.
     * - http: (array, default=array(0)) Set to an array of SDK request
     *   options to apply to each request (e.g., proxy, verify, etc.).
     * - http_handler: (callable) An HTTP handler is a function that
     *   accepts a PSR-7 request object and returns a promise that is fulfilled
     *   with a PSR-7 response object or rejected with an array of exception
     *   data. NOTE: This option supersedes any provided "handler" option.
     * - idempotency_auto_fill: (bool|callable) Set to false to disable SDK to
     *   populate parameters that enabled 'idempotencyToken' trait with a random
     *   UUID v4 value on your behalf. Using default value 'true' still allows
     *   parameter value to be overwritten when provided. Note: auto-fill only
     *   works when cryptographically secure random bytes generator functions
     *   (random_bytes, openssl_random_pseudo_bytes or mcrypt_create_iv) can be
     *   found. You may also provide a callable source of random bytes.
     * - profile: (string) Allows you to specify which profile to use when
     *   credentials are created from the AWS credentials file in your HOME
     *   directory. This setting overrides the AWS_PROFILE environment
     *   variable. Note: Specifying "profile" will cause the "credentials" key
     *   to be ignored.
     * - region: (string, required) Region to connect to. See
     *   http://docs.aws.amazon.com/general/latest/gr/rande.html for a list of
     *   available regions.
     * - retries: (int, Aws\Retry\ConfigurationInterface, Aws\CacheInterface,
     *   array, callable) Configures the retry mode and maximum number of
     *   allowed retries for a client (pass 0 to disable retries). Provide an
     *   integer for 'legacy' mode with the specified number of retries.
     *   Otherwise provide an instance of Aws\Retry\ConfigurationInterface, an
     *   instance of  Aws\CacheInterface, a callable function, or an array with
     *   the following keys: mode: (string) Set to 'legacy', 'standard' (uses
     *   retry quota management), or 'adapative' (an experimental mode that adds
     *   client-side rate limiting to standard mode); max_attempts (int) The
     *   maximum number of attempts for a given request.
     * - scheme: (string, default=string(5) "https") URI scheme to use when
     *   connecting connect. The SDK will utilize "https" endpoints (i.e.,
     *   utilize SSL/TLS connections) by default. You can attempt to connect to
     *   a service over an unencrypted "http" endpoint by setting ``scheme`` to
     *   "http".
     * - signature_provider: (callable) A callable that accepts a signature
     *   version name (e.g., "v4"), a service name, and region, and
     *   returns a SignatureInterface object or null. This provider is used to
     *   create signers utilized by the client. See
     *   Aws\Signature\SignatureProvider for a list of built-in providers
     * - signature_version: (string) A string representing a custom
     *   signature version to use with a service (e.g., v4). Note that
     *   per/operation signature version MAY override this requested signature
     *   version.
     * - use_aws_shared_config_files: (bool, default=bool(true)) Set to false to
     *   disable checking for shared config file in '~/.aws/config' and
     *   '~/.aws/credentials'.  This will override the AWS_CONFIG_FILE
     *   environment variable.
     * - validate: (bool, default=bool(true)) Set to false to disable
     *   client-side parameter validation.
     * - version: (string, required) The version of the webservice to
     *   utilize (e.g., 2006-03-01).
     *
     * @param array $args Client configuration arguments.
     *
     * @throws \InvalidArgumentException if any required options are missing or
     *                                   the service is not supported.
     */
    public function __construct(array $args)
    {
        list($service, $exceptionClass) = $this->parseClass();
        if (!isset($args['service'])) {
            $args['service'] = manifest($service)['endpoint'];
        }
        if (!isset($args['exception_class'])) {
            $args['exception_class'] = $exceptionClass;
        }
        $this->handlerList = new HandlerList();
        $resolver = new ClientResolver(static::getArguments());
        $config = $resolver->resolve($args, $this->handlerList);
        $this->api = $config['api'];
        $this->signatureProvider = $config['signature_provider'];
        $this->authSchemeResolver = $config['auth_scheme_resolver'];
        $this->endpoint = new Uri($config['endpoint']);
        $this->credentialProvider = $config['credentials'];
        $this->tokenProvider = $config['token'];
        $this->region = isset($config['region']) ? $config['region'] : null;
        $this->config = $config['config'];
        $this->setClientBuiltIns($args);
        $this->clientContextParams = $this->setClientContextParams($args);
        $this->defaultRequestOptions = $config['http'];
        $this->endpointProvider = $config['endpoint_provider'];
        $this->serializer = $config['serializer'];
        $this->addSignatureMiddleware();
        $this->addInvocationId();
        $this->addEndpointParameterMiddleware($args);
        $this->addEndpointDiscoveryMiddleware($config, $args);
        $this->addRequestCompressionMiddleware($config);
        $this->loadAliases();
        $this->addStreamRequestPayload();
        $this->addRecursionDetection();
        if ($this->isUseEndpointV2()) {
            $this->addEndpointV2Middleware();
        }
<<<<<<< HEAD
        $this->addAuthenticationMiddleware();
=======
>>>>>>> db225c3a

        if (!is_null($this->api->getMetadata('awsQueryCompatible'))) {
            $this->addQueryCompatibleInputMiddleware($this->api);
        }

        if (isset($args['with_resolved'])) {
            $args['with_resolved']($config);
        }
    }

    public function getHandlerList()
    {
        return $this->handlerList;
    }

    public function getConfig($option = null)
    {
        return $option === null
            ? $this->config
            : (isset($this->config[$option])
                ? $this->config[$option]
                : null);
    }

    public function getCredentials()
    {
        $fn = $this->credentialProvider;
        return $fn();
    }


    public function getEndpoint()
    {
        return $this->endpoint;
    }

    public function getRegion()
    {
        return $this->region;
    }

    public function getApi()
    {
        return $this->api;
    }

    public function getCommand($name, array $args = [])
    {
        // Fail fast if the command cannot be found in the description.
        if (!isset($this->getApi()['operations'][$name])) {
            $name = ucfirst($name);
            if (!isset($this->getApi()['operations'][$name])) {
                throw new \InvalidArgumentException("Operation not found: $name");
            }
        }

        if (!isset($args['@http'])) {
            $args['@http'] = $this->defaultRequestOptions;
        } else {
            $args['@http'] += $this->defaultRequestOptions;
        }

        return new Command($name, $args, clone $this->getHandlerList());
    }

    public function getEndpointProvider()
    {
        return $this->endpointProvider;
    }

    /**
     * Provides the set of service context parameter
     * key-value pairs used for endpoint resolution.
     *
     * @return array
     */
    public function getClientContextParams()
    {
        return $this->clientContextParams;
    }

    /**
     * Provides the set of built-in keys and values
     * used for endpoint resolution
     *
     * @return array
     */
    public function getClientBuiltIns()
    {
        return $this->clientBuiltIns;
    }

    public function __sleep()
    {
        throw new \RuntimeException('Instances of ' . static::class
            . ' cannot be serialized');
    }

    /**
     * Get the signature_provider function of the client.
     *
     * @return callable
     */
    final public function getSignatureProvider()
    {
        return $this->signatureProvider;
    }

    /**
     * Parse the class name and setup the custom exception class of the client
     * and return the "service" name of the client and "exception_class".
     *
     * @return array
     */
    private function parseClass()
    {
        $klass = get_class($this);

        if ($klass === __CLASS__) {
            return ['', AwsException::class];
        }

        $service = substr($klass, strrpos($klass, '\\') + 1, -6);

        return [
            strtolower($service),
            "Aws\\{$service}\\Exception\\{$service}Exception"
        ];
    }

    private function addEndpointParameterMiddleware($args)
    {
        if (empty($args['disable_host_prefix_injection'])) {
            $list = $this->getHandlerList();
            $list->appendBuild(
                EndpointParameterMiddleware::wrap(
                    $this->api
                ),
                'endpoint_parameter'
            );
        }
    }

    private function addEndpointDiscoveryMiddleware($config, $args)
    {
        $list = $this->getHandlerList();

        if (!isset($args['endpoint'])) {
            $list->appendBuild(
                EndpointDiscoveryMiddleware::wrap(
                    $this,
                    $args,
                    $config['endpoint_discovery']
                ),
                'EndpointDiscoveryMiddleware'
            );
        }
    }

    private function addSignatureMiddleware()
    {
        $api = $this->getApi();
        $provider = $this->signatureProvider;
        $version = $this->config['signature_version'];
        $name = $this->config['signing_name'];
        $region = $this->config['signing_region'];

        $resolver = static function (
            CommandInterface $c
        ) use ($api, $provider, $name, $region, $version) {
            if (!empty($c['@context']['signing_region'])) {
                $region = $c['@context']['signing_region'];
            }
            if (!empty($c['@context']['signing_service'])) {
                $name = $c['@context']['signing_service'];
            }
            if (!empty($c['@context']['signature_version'])) {
                $version = $c['@context']['signature_version'];
            }

            $authType = $api->getOperation($c->getName())['authtype'];
            switch ($authType) {
                case 'none':
                    $version = 'anonymous';
                    break;
                case 'v4-unsigned-body':
                    $version = 'v4-unsigned-body';
                    break;
            }

            return SignatureProvider::resolve($provider, $version, $name, $region);
        };
        $this->handlerList->appendSign(
            Middleware::signer($this->credentialProvider,
                $resolver,
                $this->tokenProvider,
                $this->getConfig()
            ),
            'signer'
        );
    }

    private function addRequestCompressionMiddleware($config)
    {
        if (empty($config['disable_request_compression'])) {
            $list = $this->getHandlerList();
            $list->appendBuild(
                RequestCompressionMiddleware::wrap($config),
                'request-compression'
            );
        }
    }

    private function addQueryCompatibleInputMiddleware(Service $api)
    {
            $list = $this->getHandlerList();
            $list->appendValidate(
                QueryCompatibleInputMiddleware::wrap($api),
                'query-compatible-input'
            );
    }

    private function addInvocationId()
    {
        // Add invocation id to each request
        $this->handlerList->prependSign(Middleware::invocationId(), 'invocation-id');
    }

    private function loadAliases($file = null)
    {
        if (!isset($this->aliases)) {
            if (is_null($file)) {
                $file = __DIR__ . '/data/aliases.json';
            }
            $aliases = \Aws\load_compiled_json($file);
            $serviceId = $this->api->getServiceId();
            $version = $this->getApi()->getApiVersion();
            if (!empty($aliases['operations'][$serviceId][$version])) {
                $this->aliases = array_flip($aliases['operations'][$serviceId][$version]);
            }
        }
    }

    private function addStreamRequestPayload()
    {
        $streamRequestPayloadMiddleware = StreamRequestPayloadMiddleware::wrap(
            $this->api
        );

        $this->handlerList->prependSign(
            $streamRequestPayloadMiddleware,
            'StreamRequestPayloadMiddleware'
        );
    }

    private function addRecursionDetection()
    {
        // Add recursion detection header to requests
        // originating in supported Lambda runtimes
        $this->handlerList->appendBuild(
            Middleware::recursionDetection(), 'recursion-detection'
        );
    }

<<<<<<< HEAD
    private function addAuthenticationMiddleware()
    {
        $list = $this->getHandlerList();
        $endpointArgs = $this->getEndpointProviderArgs();

        $list->prependBuild(
            AuthSchemeMiddleware::wrap(
                $this->authSchemeResolver,
                $this->credentialProvider,
                $this->getApi(),
                $endpointArgs
            ),
            'auth-scheme-resolution'
        );
    }

    private function addEndpointV2Middleware()
    {
        $list = $this->getHandlerList();
=======
    private function addEndpointV2Middleware()
    {
        $list = $this->getHandlerList();
>>>>>>> db225c3a
        $endpointArgs = $this->getEndpointProviderArgs();

        $list->prependBuild(
            EndpointV2Middleware::wrap(
                $this->endpointProvider,
                $this->getApi(),
                $endpointArgs
            ),
            'endpoint-resolution'
        );
    }

    /**
     * Retrieves client context param definition from service model,
     * creates mapping of client context param names with client-provided
     * values.
     *
     * @return array
     */
    private function setClientContextParams($args)
    {
        $api = $this->getApi();
        $resolvedParams = [];
        if (!empty($paramDefinitions = $api->getClientContextParams())) {
            foreach($paramDefinitions as $paramName => $paramValue) {
                if (isset($args[$paramName])) {
                   $result[$paramName] = $args[$paramName];
               }
            }
        }
        return $resolvedParams;
    }

    /**
     * Retrieves and sets default values used for endpoint resolution.
     */
    private function setClientBuiltIns($args)
    {
        $builtIns = [];
        $config = $this->getConfig();
        $service = $args['service'];

        $builtIns['SDK::Endpoint'] = null;
        if (!empty($args['endpoint'])) {
            $builtIns['SDK::Endpoint'] = $args['endpoint'];
        } elseif (isset($config['configured_endpoint_url'])) {
            $builtIns['SDK::Endpoint'] = (string) $this->getEndpoint();
        }
        $builtIns['AWS::Region'] = $this->getRegion();
        $builtIns['AWS::UseFIPS'] = $config['use_fips_endpoint']->isUseFipsEndpoint();
        $builtIns['AWS::UseDualStack'] = $config['use_dual_stack_endpoint']->isUseDualstackEndpoint();
        if ($service === 's3' || $service === 's3control'){
            $builtIns['AWS::S3::UseArnRegion'] = $config['use_arn_region']->isUseArnRegion();
        }
        if ($service === 's3') {
            $builtIns['AWS::S3::UseArnRegion'] = $config['use_arn_region']->isUseArnRegion();
            $builtIns['AWS::S3::Accelerate'] = $config['use_accelerate_endpoint'];
            $builtIns['AWS::S3::ForcePathStyle'] = $config['use_path_style_endpoint'];
            $builtIns['AWS::S3::DisableMultiRegionAccessPoints'] = $config['disable_multiregion_access_points'];
        }
        $this->clientBuiltIns += $builtIns;
    }

    /**
     * Retrieves arguments to be used in endpoint resolution.
     *
     * @return array
     */
    public function getEndpointProviderArgs()
    {
        return $this->normalizeEndpointProviderArgs();
    }

    /**
     * Combines built-in and client context parameter values in
     * order of specificity.  Client context parameter values supersede
     * built-in values.
     *
     * @return array
     */
    private function normalizeEndpointProviderArgs()
    {
        $normalizedBuiltIns = [];

        foreach($this->clientBuiltIns as $name => $value) {
            $normalizedName = explode('::', $name);
            $normalizedName = $normalizedName[count($normalizedName) - 1];
            $normalizedBuiltIns[$normalizedName] = $value;
        }

        return array_merge($normalizedBuiltIns, $this->getClientContextParams());
    }

    protected function isUseEndpointV2()
    {
        return $this->endpointProvider instanceof EndpointProviderV2;
    }

    public static function emitDeprecationWarning() {
        $phpVersion = PHP_VERSION_ID;
        if ($phpVersion <  70205) {
            $phpVersionString = phpversion();
            @trigger_error(
                "This installation of the SDK is using PHP version"
                .  " {$phpVersionString}, which will be deprecated on August"
                .  " 15th, 2023.  Please upgrade your PHP version to a minimum of"
                .  " 7.2.5 before then to continue receiving updates to the AWS"
                .  " SDK for PHP.  To disable this warning, set"
                .  " suppress_php_deprecation_warning to true on the client constructor"
                .  " or set the environment variable AWS_SUPPRESS_PHP_DEPRECATION_WARNING"
                .  " to true.",
                E_USER_DEPRECATED
            );
        }
    }


    /**
     * Returns a service model and doc model with any necessary changes
     * applied.
     *
     * @param array $api  Array of service data being documented.
     * @param array $docs Array of doc model data.
     *
     * @return array Tuple containing a [Service, DocModel]
     *
     * @internal This should only used to document the service API.
     * @codeCoverageIgnore
     */
    public static function applyDocFilters(array $api, array $docs)
    {
        $aliases = \Aws\load_compiled_json(__DIR__ . '/data/aliases.json');
        $serviceId = $api['metadata']['serviceId'];
        $version = $api['metadata']['apiVersion'];

        // Replace names for any operations with SDK aliases
        if (!empty($aliases['operations'][$serviceId][$version])) {
            foreach ($aliases['operations'][$serviceId][$version] as $op => $alias) {
                $api['operations'][$alias] = $api['operations'][$op];
                $docs['operations'][$alias] = $docs['operations'][$op];
                unset($api['operations'][$op], $docs['operations'][$op]);
            }
        }
        ksort($api['operations']);

        return [
            new Service($api, ApiProvider::defaultProvider()),
            new DocModel($docs)
        ];
    }

    /**
     * @deprecated
     * @return static
     */
    public static function factory(array $config = [])
    {
        return new static($config);
    }
}<|MERGE_RESOLUTION|>--- conflicted
+++ resolved
@@ -249,10 +249,8 @@
         if ($this->isUseEndpointV2()) {
             $this->addEndpointV2Middleware();
         }
-<<<<<<< HEAD
         $this->addAuthenticationMiddleware();
-=======
->>>>>>> db225c3a
+
 
         if (!is_null($this->api->getMetadata('awsQueryCompatible'))) {
             $this->addQueryCompatibleInputMiddleware($this->api);
@@ -517,7 +515,6 @@
         );
     }
 
-<<<<<<< HEAD
     private function addAuthenticationMiddleware()
     {
         $list = $this->getHandlerList();
@@ -537,11 +534,6 @@
     private function addEndpointV2Middleware()
     {
         $list = $this->getHandlerList();
-=======
-    private function addEndpointV2Middleware()
-    {
-        $list = $this->getHandlerList();
->>>>>>> db225c3a
         $endpointArgs = $this->getEndpointProviderArgs();
 
         $list->prependBuild(
