--- conflicted
+++ resolved
@@ -4,11 +4,8 @@
 use Aws\Api\Service;
 use Aws\Api\Shape;
 use Aws\CommandInterface;
-<<<<<<< HEAD
-=======
 use Aws\MetricsBuilder;
 use GuzzleHttp\Psr7;
->>>>>>> f8028ef4
 use InvalidArgumentException;
 use Psr\Http\Message\RequestInterface;
 use Psr\Http\Message\StreamInterface;
@@ -33,7 +30,7 @@
      * S3 Operations for which pre-calculated SHA256
      * Checksums can be added to the command
      */
-    private static $sha256 = [
+    public static $sha256 = [
         'PutObject' => true,
         'UploadPart' => true,
     ];
@@ -92,7 +89,6 @@
             : null;
         $checksumRequired = $checksumInfo['requestChecksumRequired'] ?? false;
         $requestedAlgorithm = $command[$checksumMemberName] ?? null;
-<<<<<<< HEAD
 
         $shouldAddChecksum = $this->shouldAddChecksum(
             $mode,
@@ -109,54 +105,11 @@
                     $checksumMemberName
                 );
                 $request = $this->addAlgorithmHeader($algorithm, $request, $body);
-=======
-        if (!empty($checksumMemberName) && !empty($requestedAlgorithm)) {
-            $requestedAlgorithm = strtolower($requestedAlgorithm);
-            $checksumMember = $op->getInput()->getMember($checksumMemberName);
-            $supportedAlgorithms = isset($checksumMember['enum'])
-                ? array_map('strtolower', $checksumMember['enum'])
-                : null;
-            if (is_array($supportedAlgorithms)
-                && in_array($requestedAlgorithm, $supportedAlgorithms)
-            ) {
-                $request = $this->addAlgorithmHeader($requestedAlgorithm, $request, $body);
-            } else {
-                throw new InvalidArgumentException(
-                    "Unsupported algorithm supplied for input variable {$checksumMemberName}."
-                    . "  Supported checksums for this operation include: "
-                    . implode(", ", $supportedAlgorithms) . "."
+
+                $command->getMetricsBuilder()->identifyMetricByValueAndAppend(
+                    'request_checksum',
+                    $algorithm
                 );
-            }
-
-            $command->getMetricsBuilder()->identifyMetricByValueAndAppend(
-                'request_checksum',
-                $requestedAlgorithm
-            );
-
-            return $next($command, $request);
-        }
-
-        if (!empty($checksumInfo)) {
-        //if the checksum member is absent, check if it's required
-        $checksumRequired = $checksumInfo['requestChecksumRequired'] ?? null;
-            if ((!empty($checksumRequired))
-                || (in_array($name, self::$sha256AndMd5) && $addContentMD5)
-            ) {
-                //S3Express doesn't support MD5; default to crc32 instead
-                if ($this->isS3Express($command)) {
-                    $request = $this->addAlgorithmHeader('crc32', $request, $body);
-                    $command->getMetricsBuilder()->append(
-                        MetricsBuilder::FLEXIBLE_CHECKSUMS_REQ_CRC32
-                    );
-                } elseif (!$request->hasHeader('Content-MD5')) {
-                    // Set the content MD5 header for operations that require it.
-                    $request = $request->withHeader(
-                        'Content-MD5',
-                        base64_encode(Psr7\Utils::hash($body, 'md5', true))
-                    );
-                }
-                return $next($command, $request);
->>>>>>> f8028ef4
             }
         }
 
