<?php
namespace Aws\S3;

use Aws\Api\ApiProvider;
use Aws\Api\DocModel;
use Aws\Api\Service;
use Aws\AwsClient;
use Aws\CacheInterface;
use Aws\ClientResolver;
use Aws\Command;
use Aws\Exception\AwsException;
use Aws\HandlerList;
use Aws\Middleware;
use Aws\RetryMiddleware;
use Aws\ResultInterface;
use Aws\CommandInterface;
<<<<<<< HEAD
use Aws\S3\UseArnRegion\Configuration;
use Aws\S3\UseArnRegion\ConfigurationInterface;
use Aws\S3\UseArnRegion\ConfigurationProvider;
=======
use Aws\S3\RegionalEndpoint\ConfigurationProvider;
>>>>>>> d766697d
use GuzzleHttp\Exception\RequestException;
use GuzzleHttp\Promise\Promise;
use GuzzleHttp\Promise\PromiseInterface;
use Psr\Http\Message\RequestInterface;

/**
 * Client used to interact with **Amazon Simple Storage Service (Amazon S3)**.
 *
 * @method \Aws\Result abortMultipartUpload(array $args = [])
 * @method \GuzzleHttp\Promise\Promise abortMultipartUploadAsync(array $args = [])
 * @method \Aws\Result completeMultipartUpload(array $args = [])
 * @method \GuzzleHttp\Promise\Promise completeMultipartUploadAsync(array $args = [])
 * @method \Aws\Result copyObject(array $args = [])
 * @method \GuzzleHttp\Promise\Promise copyObjectAsync(array $args = [])
 * @method \Aws\Result createBucket(array $args = [])
 * @method \GuzzleHttp\Promise\Promise createBucketAsync(array $args = [])
 * @method \Aws\Result createMultipartUpload(array $args = [])
 * @method \GuzzleHttp\Promise\Promise createMultipartUploadAsync(array $args = [])
 * @method \Aws\Result deleteBucket(array $args = [])
 * @method \GuzzleHttp\Promise\Promise deleteBucketAsync(array $args = [])
 * @method \Aws\Result deleteBucketAnalyticsConfiguration(array $args = [])
 * @method \GuzzleHttp\Promise\Promise deleteBucketAnalyticsConfigurationAsync(array $args = [])
 * @method \Aws\Result deleteBucketCors(array $args = [])
 * @method \GuzzleHttp\Promise\Promise deleteBucketCorsAsync(array $args = [])
 * @method \Aws\Result deleteBucketEncryption(array $args = [])
 * @method \GuzzleHttp\Promise\Promise deleteBucketEncryptionAsync(array $args = [])
 * @method \Aws\Result deleteBucketInventoryConfiguration(array $args = [])
 * @method \GuzzleHttp\Promise\Promise deleteBucketInventoryConfigurationAsync(array $args = [])
 * @method \Aws\Result deleteBucketLifecycle(array $args = [])
 * @method \GuzzleHttp\Promise\Promise deleteBucketLifecycleAsync(array $args = [])
 * @method \Aws\Result deleteBucketMetricsConfiguration(array $args = [])
 * @method \GuzzleHttp\Promise\Promise deleteBucketMetricsConfigurationAsync(array $args = [])
 * @method \Aws\Result deleteBucketPolicy(array $args = [])
 * @method \GuzzleHttp\Promise\Promise deleteBucketPolicyAsync(array $args = [])
 * @method \Aws\Result deleteBucketReplication(array $args = [])
 * @method \GuzzleHttp\Promise\Promise deleteBucketReplicationAsync(array $args = [])
 * @method \Aws\Result deleteBucketTagging(array $args = [])
 * @method \GuzzleHttp\Promise\Promise deleteBucketTaggingAsync(array $args = [])
 * @method \Aws\Result deleteBucketWebsite(array $args = [])
 * @method \GuzzleHttp\Promise\Promise deleteBucketWebsiteAsync(array $args = [])
 * @method \Aws\Result deleteObject(array $args = [])
 * @method \GuzzleHttp\Promise\Promise deleteObjectAsync(array $args = [])
 * @method \Aws\Result deleteObjectTagging(array $args = [])
 * @method \GuzzleHttp\Promise\Promise deleteObjectTaggingAsync(array $args = [])
 * @method \Aws\Result deleteObjects(array $args = [])
 * @method \GuzzleHttp\Promise\Promise deleteObjectsAsync(array $args = [])
 * @method \Aws\Result deletePublicAccessBlock(array $args = [])
 * @method \GuzzleHttp\Promise\Promise deletePublicAccessBlockAsync(array $args = [])
 * @method \Aws\Result getBucketAccelerateConfiguration(array $args = [])
 * @method \GuzzleHttp\Promise\Promise getBucketAccelerateConfigurationAsync(array $args = [])
 * @method \Aws\Result getBucketAcl(array $args = [])
 * @method \GuzzleHttp\Promise\Promise getBucketAclAsync(array $args = [])
 * @method \Aws\Result getBucketAnalyticsConfiguration(array $args = [])
 * @method \GuzzleHttp\Promise\Promise getBucketAnalyticsConfigurationAsync(array $args = [])
 * @method \Aws\Result getBucketCors(array $args = [])
 * @method \GuzzleHttp\Promise\Promise getBucketCorsAsync(array $args = [])
 * @method \Aws\Result getBucketEncryption(array $args = [])
 * @method \GuzzleHttp\Promise\Promise getBucketEncryptionAsync(array $args = [])
 * @method \Aws\Result getBucketInventoryConfiguration(array $args = [])
 * @method \GuzzleHttp\Promise\Promise getBucketInventoryConfigurationAsync(array $args = [])
 * @method \Aws\Result getBucketLifecycle(array $args = [])
 * @method \GuzzleHttp\Promise\Promise getBucketLifecycleAsync(array $args = [])
 * @method \Aws\Result getBucketLifecycleConfiguration(array $args = [])
 * @method \GuzzleHttp\Promise\Promise getBucketLifecycleConfigurationAsync(array $args = [])
 * @method \Aws\Result getBucketLocation(array $args = [])
 * @method \GuzzleHttp\Promise\Promise getBucketLocationAsync(array $args = [])
 * @method \Aws\Result getBucketLogging(array $args = [])
 * @method \GuzzleHttp\Promise\Promise getBucketLoggingAsync(array $args = [])
 * @method \Aws\Result getBucketMetricsConfiguration(array $args = [])
 * @method \GuzzleHttp\Promise\Promise getBucketMetricsConfigurationAsync(array $args = [])
 * @method \Aws\Result getBucketNotification(array $args = [])
 * @method \GuzzleHttp\Promise\Promise getBucketNotificationAsync(array $args = [])
 * @method \Aws\Result getBucketNotificationConfiguration(array $args = [])
 * @method \GuzzleHttp\Promise\Promise getBucketNotificationConfigurationAsync(array $args = [])
 * @method \Aws\Result getBucketPolicy(array $args = [])
 * @method \GuzzleHttp\Promise\Promise getBucketPolicyAsync(array $args = [])
 * @method \Aws\Result getBucketPolicyStatus(array $args = [])
 * @method \GuzzleHttp\Promise\Promise getBucketPolicyStatusAsync(array $args = [])
 * @method \Aws\Result getBucketReplication(array $args = [])
 * @method \GuzzleHttp\Promise\Promise getBucketReplicationAsync(array $args = [])
 * @method \Aws\Result getBucketRequestPayment(array $args = [])
 * @method \GuzzleHttp\Promise\Promise getBucketRequestPaymentAsync(array $args = [])
 * @method \Aws\Result getBucketTagging(array $args = [])
 * @method \GuzzleHttp\Promise\Promise getBucketTaggingAsync(array $args = [])
 * @method \Aws\Result getBucketVersioning(array $args = [])
 * @method \GuzzleHttp\Promise\Promise getBucketVersioningAsync(array $args = [])
 * @method \Aws\Result getBucketWebsite(array $args = [])
 * @method \GuzzleHttp\Promise\Promise getBucketWebsiteAsync(array $args = [])
 * @method \Aws\Result getObject(array $args = [])
 * @method \GuzzleHttp\Promise\Promise getObjectAsync(array $args = [])
 * @method \Aws\Result getObjectAcl(array $args = [])
 * @method \GuzzleHttp\Promise\Promise getObjectAclAsync(array $args = [])
 * @method \Aws\Result getObjectLegalHold(array $args = [])
 * @method \GuzzleHttp\Promise\Promise getObjectLegalHoldAsync(array $args = [])
 * @method \Aws\Result getObjectLockConfiguration(array $args = [])
 * @method \GuzzleHttp\Promise\Promise getObjectLockConfigurationAsync(array $args = [])
 * @method \Aws\Result getObjectRetention(array $args = [])
 * @method \GuzzleHttp\Promise\Promise getObjectRetentionAsync(array $args = [])
 * @method \Aws\Result getObjectTagging(array $args = [])
 * @method \GuzzleHttp\Promise\Promise getObjectTaggingAsync(array $args = [])
 * @method \Aws\Result getObjectTorrent(array $args = [])
 * @method \GuzzleHttp\Promise\Promise getObjectTorrentAsync(array $args = [])
 * @method \Aws\Result getPublicAccessBlock(array $args = [])
 * @method \GuzzleHttp\Promise\Promise getPublicAccessBlockAsync(array $args = [])
 * @method \Aws\Result headBucket(array $args = [])
 * @method \GuzzleHttp\Promise\Promise headBucketAsync(array $args = [])
 * @method \Aws\Result headObject(array $args = [])
 * @method \GuzzleHttp\Promise\Promise headObjectAsync(array $args = [])
 * @method \Aws\Result listBucketAnalyticsConfigurations(array $args = [])
 * @method \GuzzleHttp\Promise\Promise listBucketAnalyticsConfigurationsAsync(array $args = [])
 * @method \Aws\Result listBucketInventoryConfigurations(array $args = [])
 * @method \GuzzleHttp\Promise\Promise listBucketInventoryConfigurationsAsync(array $args = [])
 * @method \Aws\Result listBucketMetricsConfigurations(array $args = [])
 * @method \GuzzleHttp\Promise\Promise listBucketMetricsConfigurationsAsync(array $args = [])
 * @method \Aws\Result listBuckets(array $args = [])
 * @method \GuzzleHttp\Promise\Promise listBucketsAsync(array $args = [])
 * @method \Aws\Result listMultipartUploads(array $args = [])
 * @method \GuzzleHttp\Promise\Promise listMultipartUploadsAsync(array $args = [])
 * @method \Aws\Result listObjectVersions(array $args = [])
 * @method \GuzzleHttp\Promise\Promise listObjectVersionsAsync(array $args = [])
 * @method \Aws\Result listObjects(array $args = [])
 * @method \GuzzleHttp\Promise\Promise listObjectsAsync(array $args = [])
 * @method \Aws\Result listObjectsV2(array $args = [])
 * @method \GuzzleHttp\Promise\Promise listObjectsV2Async(array $args = [])
 * @method \Aws\Result listParts(array $args = [])
 * @method \GuzzleHttp\Promise\Promise listPartsAsync(array $args = [])
 * @method \Aws\Result putBucketAccelerateConfiguration(array $args = [])
 * @method \GuzzleHttp\Promise\Promise putBucketAccelerateConfigurationAsync(array $args = [])
 * @method \Aws\Result putBucketAcl(array $args = [])
 * @method \GuzzleHttp\Promise\Promise putBucketAclAsync(array $args = [])
 * @method \Aws\Result putBucketAnalyticsConfiguration(array $args = [])
 * @method \GuzzleHttp\Promise\Promise putBucketAnalyticsConfigurationAsync(array $args = [])
 * @method \Aws\Result putBucketCors(array $args = [])
 * @method \GuzzleHttp\Promise\Promise putBucketCorsAsync(array $args = [])
 * @method \Aws\Result putBucketEncryption(array $args = [])
 * @method \GuzzleHttp\Promise\Promise putBucketEncryptionAsync(array $args = [])
 * @method \Aws\Result putBucketInventoryConfiguration(array $args = [])
 * @method \GuzzleHttp\Promise\Promise putBucketInventoryConfigurationAsync(array $args = [])
 * @method \Aws\Result putBucketLifecycle(array $args = [])
 * @method \GuzzleHttp\Promise\Promise putBucketLifecycleAsync(array $args = [])
 * @method \Aws\Result putBucketLifecycleConfiguration(array $args = [])
 * @method \GuzzleHttp\Promise\Promise putBucketLifecycleConfigurationAsync(array $args = [])
 * @method \Aws\Result putBucketLogging(array $args = [])
 * @method \GuzzleHttp\Promise\Promise putBucketLoggingAsync(array $args = [])
 * @method \Aws\Result putBucketMetricsConfiguration(array $args = [])
 * @method \GuzzleHttp\Promise\Promise putBucketMetricsConfigurationAsync(array $args = [])
 * @method \Aws\Result putBucketNotification(array $args = [])
 * @method \GuzzleHttp\Promise\Promise putBucketNotificationAsync(array $args = [])
 * @method \Aws\Result putBucketNotificationConfiguration(array $args = [])
 * @method \GuzzleHttp\Promise\Promise putBucketNotificationConfigurationAsync(array $args = [])
 * @method \Aws\Result putBucketPolicy(array $args = [])
 * @method \GuzzleHttp\Promise\Promise putBucketPolicyAsync(array $args = [])
 * @method \Aws\Result putBucketReplication(array $args = [])
 * @method \GuzzleHttp\Promise\Promise putBucketReplicationAsync(array $args = [])
 * @method \Aws\Result putBucketRequestPayment(array $args = [])
 * @method \GuzzleHttp\Promise\Promise putBucketRequestPaymentAsync(array $args = [])
 * @method \Aws\Result putBucketTagging(array $args = [])
 * @method \GuzzleHttp\Promise\Promise putBucketTaggingAsync(array $args = [])
 * @method \Aws\Result putBucketVersioning(array $args = [])
 * @method \GuzzleHttp\Promise\Promise putBucketVersioningAsync(array $args = [])
 * @method \Aws\Result putBucketWebsite(array $args = [])
 * @method \GuzzleHttp\Promise\Promise putBucketWebsiteAsync(array $args = [])
 * @method \Aws\Result putObject(array $args = [])
 * @method \GuzzleHttp\Promise\Promise putObjectAsync(array $args = [])
 * @method \Aws\Result putObjectAcl(array $args = [])
 * @method \GuzzleHttp\Promise\Promise putObjectAclAsync(array $args = [])
 * @method \Aws\Result putObjectLegalHold(array $args = [])
 * @method \GuzzleHttp\Promise\Promise putObjectLegalHoldAsync(array $args = [])
 * @method \Aws\Result putObjectLockConfiguration(array $args = [])
 * @method \GuzzleHttp\Promise\Promise putObjectLockConfigurationAsync(array $args = [])
 * @method \Aws\Result putObjectRetention(array $args = [])
 * @method \GuzzleHttp\Promise\Promise putObjectRetentionAsync(array $args = [])
 * @method \Aws\Result putObjectTagging(array $args = [])
 * @method \GuzzleHttp\Promise\Promise putObjectTaggingAsync(array $args = [])
 * @method \Aws\Result putPublicAccessBlock(array $args = [])
 * @method \GuzzleHttp\Promise\Promise putPublicAccessBlockAsync(array $args = [])
 * @method \Aws\Result restoreObject(array $args = [])
 * @method \GuzzleHttp\Promise\Promise restoreObjectAsync(array $args = [])
 * @method \Aws\Result selectObjectContent(array $args = [])
 * @method \GuzzleHttp\Promise\Promise selectObjectContentAsync(array $args = [])
 * @method \Aws\Result uploadPart(array $args = [])
 * @method \GuzzleHttp\Promise\Promise uploadPartAsync(array $args = [])
 * @method \Aws\Result uploadPartCopy(array $args = [])
 * @method \GuzzleHttp\Promise\Promise uploadPartCopyAsync(array $args = [])
 */
class S3Client extends AwsClient implements S3ClientInterface
{
    use S3ClientTrait;

    public static function getArguments()
    {
        $args = parent::getArguments();
        $args['retries']['fn'] = [__CLASS__, '_applyRetryConfig'];
        $args['api_provider']['fn'] = [__CLASS__, '_applyApiProvider'];

        return $args + [
            'bucket_endpoint' => [
                'type'    => 'config',
                'valid'   => ['bool'],
                'doc'     => 'Set to true to send requests to a hardcoded '
                    . 'bucket endpoint rather than create an endpoint as a '
                    . 'result of injecting the bucket into the URL. This '
                    . 'option is useful for interacting with CNAME endpoints.',
            ],
            'use_arn_region' => [
                'type'    => 'config',
                'valid'   => [
                    'bool',
                    Configuration::class,
                    CacheInterface::class,
                    'callable'
                ],
                'doc'     => 'Set to true to allow passed in ARNs to override'
                    . ' client region. Accepts...',
                'fn' => [__CLASS__, '_apply_use_arn_region'],
                'default' => [ConfigurationProvider::class, 'defaultProvider'],
            ],
            'use_accelerate_endpoint' => [
                'type' => 'config',
                'valid' => ['bool'],
                'doc' => 'Set to true to send requests to an S3 Accelerate'
                    . ' endpoint by default. Can be enabled or disabled on'
                    . ' individual operations by setting'
                    . ' \'@use_accelerate_endpoint\' to true or false. Note:'
                    . ' you must enable S3 Accelerate on a bucket before it can'
                    . ' be accessed via an Accelerate endpoint.',
                'default' => false,
            ],
            'use_dual_stack_endpoint' => [
                'type' => 'config',
                'valid' => ['bool'],
                'doc' => 'Set to true to send requests to an S3 Dual Stack'
                    . ' endpoint by default, which enables IPv6 Protocol.'
                    . ' Can be enabled or disabled on individual operations by setting'
                    . ' \'@use_dual_stack_endpoint\' to true or false.',
                'default' => false,
            ],
            'use_path_style_endpoint' => [
                'type' => 'config',
                'valid' => ['bool'],
                'doc' => 'Set to true to send requests to an S3 path style'
                    . ' endpoint by default.'
                    . ' Can be enabled or disabled on individual operations by setting'
                    . ' \'@use_path_style_endpoint\' to true or false.',
                'default' => false,
            ],
        ];
    }

    /**
     * {@inheritdoc}
     *
     * In addition to the options available to
     * {@see Aws\AwsClient::__construct}, S3Client accepts the following
     * options:
     *
     * - bucket_endpoint: (bool) Set to true to send requests to a
     *   hardcoded bucket endpoint rather than create an endpoint as a result
     *   of injecting the bucket into the URL. This option is useful for
     *   interacting with CNAME endpoints.
     * - calculate_md5: (bool) Set to false to disable calculating an MD5
     *   for all Amazon S3 signed uploads.
     * - s3_us_east_1_regional_endpoint:
     *   (Aws\S3\RegionalEndpoint\ConfigurationInterface|Aws\CacheInterface\|callable|string|array)
     *   Specifies whether to use regional or legacy endpoints for the us-east-1
     *   region. Provide an Aws\S3\RegionalEndpoint\ConfigurationInterface object, an
     *   instance of Aws\CacheInterface, a callable configuration provider used
     *   to create endpoint configuration, a string value of `legacy` or
     *   `regional`, or an associative array with the following keys:
     *   endpoint_types: (string)  Set to `legacy` or `regional`, defaults to
     *   `legacy`
     * - use_accelerate_endpoint: (bool) Set to true to send requests to an S3
     *   Accelerate endpoint by default. Can be enabled or disabled on
     *   individual operations by setting '@use_accelerate_endpoint' to true or
     *   false. Note: you must enable S3 Accelerate on a bucket before it can be
     *   accessed via an Accelerate endpoint.
     * - use_arn_region: (Aws\S3\UseArnRegion\ConfigurationInterface,
     *   Aws\CacheInterface, bool, callable) Set to true to enable the client
     *   to use the region from a supplied ARN argument instead of the client's
     *   region. Provide an instance of Aws\S3\UseArnRegion\ConfigurationInterface,
     *   an instance of Aws\CacheInterface, a callable that provides a promise for
     *   a Configuration object, or a boolean value. Defaults to false (i.e.
     *   the SDK will not follow the ARN region if it conflicts with the client
     *   region and instead throw an error).
     * - use_dual_stack_endpoint: (bool) Set to true to send requests to an S3
     *   Dual Stack endpoint by default, which enables IPv6 Protocol.
     *   Can be enabled or disabled on individual operations by setting
     *   '@use_dual_stack_endpoint\' to true or false. Note:
     *   you cannot use it together with an accelerate endpoint.
     * - use_path_style_endpoint: (bool) Set to true to send requests to an S3
     *   path style endpoint by default.
     *   Can be enabled or disabled on individual operations by setting
     *   '@use_path_style_endpoint\' to true or false. Note:
     *   you cannot use it together with an accelerate endpoint.
     *
     * @param array $args
     */
    public function __construct(array $args)
    {
        if (!isset($args['s3_us_east_1_regional_endpoint'])) {
            $args['s3_us_east_1_regional_endpoint'] = ConfigurationProvider::defaultProvider();
        } elseif ($args['s3_us_east_1_regional_endpoint'] instanceof CacheInterface) {
            $args['s3_us_east_1_regional_endpoint'] = ConfigurationProvider::defaultProvider($args);
        }
        parent::__construct($args);
        $stack = $this->getHandlerList();
        $stack->appendInit(SSECMiddleware::wrap($this->getEndpoint()->getScheme()), 's3.ssec');
        $stack->appendBuild(ApplyChecksumMiddleware::wrap(), 's3.checksum');
        $stack->appendBuild(
            Middleware::contentType(['PutObject', 'UploadPart']),
            's3.content_type'
        );

        // Use the bucket style middleware when using a "bucket_endpoint" (for cnames)
        if ($this->getConfig('bucket_endpoint')) {
            $stack->appendBuild(BucketEndpointMiddleware::wrap(), 's3.bucket_endpoint');
        } else {
            $stack->appendBuild(
                S3EndpointMiddleware::wrap(
                    $this->getRegion(),
                    [
                        'dual_stack' => $this->getConfig('use_dual_stack_endpoint'),
                        'accelerate' => $this->getConfig('use_accelerate_endpoint'),
                        'path_style' => $this->getConfig('use_path_style_endpoint')
                    ]
                ),
                's3.endpoint_middleware'
            );
        }

        $stack->appendBuild(
            BucketEndpointArnMiddleware::wrap(
                $this->getApi(),
                $this->getRegion(),
                [
                    'use_arn_region' => $this->getConfig('use_arn_region'),
                    'dual_stack' => $this->getConfig('use_dual_stack_endpoint'),
                    'accelerate' => $this->getConfig('use_accelerate_endpoint'),
                    'path_style' => $this->getConfig('use_path_style_endpoint'),
                    'endpoint' => isset($args['endpoint'])
                        ? $args['endpoint']
                        : null
                ]
            ),
            's3.bucket_endpoint_arn'
        );
        $stack->appendSign(PutObjectUrlMiddleware::wrap(), 's3.put_object_url');
        $stack->appendSign(PermanentRedirectMiddleware::wrap(), 's3.permanent_redirect');
        $stack->appendInit(Middleware::sourceFile($this->getApi()), 's3.source_file');
        $stack->appendInit($this->getSaveAsParameter(), 's3.save_as');
        $stack->appendInit($this->getLocationConstraintMiddleware(), 's3.location');
        $stack->appendInit($this->getEncodingTypeMiddleware(), 's3.auto_encode');
        $stack->appendInit($this->getHeadObjectMiddleware(), 's3.head_object');
    }

    /**
     * Determine if a string is a valid name for a DNS compatible Amazon S3
     * bucket.
     *
     * DNS compatible bucket names can be used as a subdomain in a URL (e.g.,
     * "<bucket>.s3.amazonaws.com").
     *
     * @param string $bucket Bucket name to check.
     *
     * @return bool
     */
    public static function isBucketDnsCompatible($bucket)
    {
        $bucketLen = strlen($bucket);

        return ($bucketLen >= 3 && $bucketLen <= 63) &&
            // Cannot look like an IP address
            !filter_var($bucket, FILTER_VALIDATE_IP) &&
            preg_match('/^[a-z0-9]([a-z0-9\-\.]*[a-z0-9])?$/', $bucket);
    }

    public static function _apply_use_arn_region($value, array &$args, HandlerList $list)
    {
        if ($value instanceof CacheInterface) {
            $value = ConfigurationProvider::defaultProvider($args);
        }
        if (is_callable($value)) {
            $value = $value();
        }
        if ($value instanceof PromiseInterface) {
            $value = $value->wait();
        }
        if ($value instanceof ConfigurationInterface) {
            $args['use_arn_region'] = $value;
        } else {
            // The Configuration class itself will validate other inputs
            $args['use_arn_region'] = new Configuration($value);
        }
    }

    public function createPresignedRequest(CommandInterface $command, $expires, array $options = [])
    {
        $command = clone $command;
        $command->getHandlerList()->remove('signer');

        /** @var \Aws\Signature\SignatureInterface $signer */
        $signer = call_user_func(
            $this->getSignatureProvider(),
            $this->getConfig('signature_version'),
            $this->getConfig('signing_name'),
            $this->getConfig('signing_region')
        );

        return $signer->presign(
            \Aws\serialize($command),
            $this->getCredentials()->wait(),
            $expires,
            $options
        );
    }

    /**
     * Returns the URL to an object identified by its bucket and key.
     *
     * The URL returned by this method is not signed nor does it ensure that the
     * bucket and key given to the method exist. If you need a signed URL, then
     * use the {@see \Aws\S3\S3Client::createPresignedRequest} method and get
     * the URI of the signed request.
     *
     * @param string $bucket  The name of the bucket where the object is located
     * @param string $key     The key of the object
     *
     * @return string The URL to the object
     */
    public function getObjectUrl($bucket, $key)
    {
        $command = $this->getCommand('GetObject', [
            'Bucket' => $bucket,
            'Key'    => $key
        ]);

        return (string) \Aws\serialize($command)->getUri();
    }

    /**
     * Raw URL encode a key and allow for '/' characters
     *
     * @param string $key Key to encode
     *
     * @return string Returns the encoded key
     */
    public static function encodeKey($key)
    {
        return str_replace('%2F', '/', rawurlencode($key));
    }

    /**
     * Provides a middleware that removes the need to specify LocationConstraint on CreateBucket.
     *
     * @return \Closure
     */
    private function getLocationConstraintMiddleware()
    {
        $region = $this->getRegion();
        return static function (callable $handler) use ($region) {
            return function (Command $command, $request = null) use ($handler, $region) {
                if ($command->getName() === 'CreateBucket') {
                    $locationConstraint = isset($command['CreateBucketConfiguration']['LocationConstraint'])
                        ? $command['CreateBucketConfiguration']['LocationConstraint']
                        : null;

                    if ($locationConstraint === 'us-east-1') {
                        unset($command['CreateBucketConfiguration']);
                    } elseif ('us-east-1' !== $region && empty($locationConstraint)) {
                        $command['CreateBucketConfiguration'] = ['LocationConstraint' => $region];
                    }
                }

                return $handler($command, $request);
            };
        };
    }

    /**
     * Provides a middleware that supports the `SaveAs` parameter.
     *
     * @return \Closure
     */
    private function getSaveAsParameter()
    {
        return static function (callable $handler) {
            return function (Command $command, $request = null) use ($handler) {
                if ($command->getName() === 'GetObject' && isset($command['SaveAs'])) {
                    $command['@http']['sink'] = $command['SaveAs'];
                    unset($command['SaveAs']);
                }

                return $handler($command, $request);
            };
        };
    }

    /**
     * Provides a middleware that disables content decoding on HeadObject
     * commands.
     *
     * @return \Closure
     */
    private function getHeadObjectMiddleware()
    {
        return static function (callable $handler) {
            return function (
                CommandInterface $command,
                RequestInterface $request = null
            ) use ($handler) {
                if ($command->getName() === 'HeadObject'
                    && !isset($command['@http']['decode_content'])
                ) {
                    $command['@http']['decode_content'] = false;
                }

                return $handler($command, $request);
            };
        };
    }

    /**
     * Provides a middleware that autopopulates the EncodingType parameter on
     * ListObjects commands.
     *
     * @return \Closure
     */
    private function getEncodingTypeMiddleware()
    {
        return static function (callable $handler) {
            return function (Command $command, $request = null) use ($handler) {
                $autoSet = false;
                if ($command->getName() === 'ListObjects'
                    && empty($command['EncodingType'])
                ) {
                    $command['EncodingType'] = 'url';
                    $autoSet = true;
                }

                return $handler($command, $request)
                    ->then(function (ResultInterface $result) use ($autoSet) {
                        if ($result['EncodingType'] === 'url' && $autoSet) {
                            static $topLevel = [
                                'Delimiter',
                                'Marker',
                                'NextMarker',
                                'Prefix',
                            ];
                            static $nested = [
                                ['Contents', 'Key'],
                                ['CommonPrefixes', 'Prefix'],
                            ];

                            foreach ($topLevel as $key) {
                                if (isset($result[$key])) {
                                    $result[$key] = urldecode($result[$key]);
                                }
                            }
                            foreach ($nested as $steps) {
                                if (isset($result[$steps[0]])) {
                                    foreach ($result[$steps[0]] as $key => $part) {
                                        if (isset($part[$steps[1]])) {
                                            $result[$steps[0]][$key][$steps[1]]
                                                = urldecode($part[$steps[1]]);
                                        }
                                    }
                                }
                            }

                        }

                        return $result;
                    });
            };
        };
    }

    /** @internal */
    public static function _applyRetryConfig($value, $_, HandlerList $list)
    {
        if (!$value) {
            return;
        }

        $decider = RetryMiddleware::createDefaultDecider($value);
        $decider = function ($retries, $command, $request, $result, $error) use ($decider, $value) {
            $maxRetries = null !== $command['@retries']
                ? $command['@retries']
                : $value;

            if ($decider($retries, $command, $request, $result, $error)) {
                return true;
            }

            if ($error instanceof AwsException
                && $retries < $maxRetries
            ) {
                if ($error->getResponse()
                    && $error->getResponse()->getStatusCode() >= 400
                ) {
                    return strpos(
                            $error->getResponse()->getBody(),
                            'Your socket connection to the server'
                        ) !== false;
                }

                if ($error->getPrevious() instanceof RequestException) {
                    // All commands except CompleteMultipartUpload are
                    // idempotent and may be retried without worry if a
                    // networking error has occurred.
                    return $command->getName() !== 'CompleteMultipartUpload';
                }
            }

            return false;
        };

        $delay = [RetryMiddleware::class, 'exponentialDelay'];
        $list->appendSign(Middleware::retry($decider, $delay), 'retry');
    }

    /** @internal */
    public static function _applyApiProvider($value, array &$args, HandlerList $list)
    {
        ClientResolver::_apply_api_provider($value, $args);
        $args['parser'] = new GetBucketLocationParser(
            new AmbiguousSuccessParser(
                new RetryableMalformedResponseParser(
                    $args['parser'],
                    $args['exception_class']
                ),
                $args['error_parser'],
                $args['exception_class']
            )
        );
    }

    /**
     * @internal
     * @codeCoverageIgnore
     */
    public static function applyDocFilters(array $api, array $docs)
    {
        $b64 = '<div class="alert alert-info">This value will be base64 encoded on your behalf.</div>';
        $opt = '<div class="alert alert-info">This value will be computed for you it is not supplied.</div>';

        // Add the SourceFile parameter.
        $docs['shapes']['SourceFile']['base'] = 'The path to a file on disk to use instead of the Body parameter.';
        $api['shapes']['SourceFile'] = ['type' => 'string'];
        $api['shapes']['PutObjectRequest']['members']['SourceFile'] = ['shape' => 'SourceFile'];
        $api['shapes']['UploadPartRequest']['members']['SourceFile'] = ['shape' => 'SourceFile'];

        // Add the ContentSHA256 parameter.
        $docs['shapes']['ContentSHA256']['base'] = 'A SHA256 hash of the body content of the request.';
        $api['shapes']['ContentSHA256'] = ['type' => 'string'];
        $api['shapes']['PutObjectRequest']['members']['ContentSHA256'] = ['shape' => 'ContentSHA256'];
        $api['shapes']['UploadPartRequest']['members']['ContentSHA256'] = ['shape' => 'ContentSHA256'];
        unset($api['shapes']['PutObjectRequest']['members']['ContentMD5']);
        unset($api['shapes']['UploadPartRequest']['members']['ContentMD5']);
        $docs['shapes']['ContentSHA256']['append'] = $opt;

        // Add the SaveAs parameter.
        $docs['shapes']['SaveAs']['base'] = 'The path to a file on disk to save the object data.';
        $api['shapes']['SaveAs'] = ['type' => 'string'];
        $api['shapes']['GetObjectRequest']['members']['SaveAs'] = ['shape' => 'SaveAs'];

        // Several SSECustomerKey documentation updates.
        $docs['shapes']['SSECustomerKey']['append'] = $b64;
        $docs['shapes']['CopySourceSSECustomerKey']['append'] = $b64;
        $docs['shapes']['SSECustomerKeyMd5']['append'] = $opt;

        // Add the ObjectURL to various output shapes and documentation.
        $docs['shapes']['ObjectURL']['base'] = 'The URI of the created object.';
        $api['shapes']['ObjectURL'] = ['type' => 'string'];
        $api['shapes']['PutObjectOutput']['members']['ObjectURL'] = ['shape' => 'ObjectURL'];
        $api['shapes']['CopyObjectOutput']['members']['ObjectURL'] = ['shape' => 'ObjectURL'];
        $api['shapes']['CompleteMultipartUploadOutput']['members']['ObjectURL'] = ['shape' => 'ObjectURL'];

        // Fix references to Location Constraint.
        unset($api['shapes']['CreateBucketRequest']['payload']);
        $api['shapes']['BucketLocationConstraint']['enum'] = [
            "ap-northeast-1",
            "ap-southeast-2",
            "ap-southeast-1",
            "cn-north-1",
            "eu-central-1",
            "eu-west-1",
            "us-east-1",
            "us-west-1",
            "us-west-2",
            "sa-east-1",
        ];

        // Add a note that the ContentMD5 is optional.
        $docs['shapes']['ContentMD5']['append'] = '<div class="alert alert-info">The value will be computed on '
            . 'your behalf.</div>';

        return [
            new Service($api, ApiProvider::defaultProvider()),
            new DocModel($docs)
        ];
    }
}<|MERGE_RESOLUTION|>--- conflicted
+++ resolved
@@ -14,13 +14,10 @@
 use Aws\RetryMiddleware;
 use Aws\ResultInterface;
 use Aws\CommandInterface;
-<<<<<<< HEAD
 use Aws\S3\UseArnRegion\Configuration;
 use Aws\S3\UseArnRegion\ConfigurationInterface;
-use Aws\S3\UseArnRegion\ConfigurationProvider;
-=======
+use Aws\S3\UseArnRegion\ConfigurationProvider as UseArnRegionConfigurationProvider;
 use Aws\S3\RegionalEndpoint\ConfigurationProvider;
->>>>>>> d766697d
 use GuzzleHttp\Exception\RequestException;
 use GuzzleHttp\Promise\Promise;
 use GuzzleHttp\Promise\PromiseInterface;
@@ -236,7 +233,7 @@
                 'doc'     => 'Set to true to allow passed in ARNs to override'
                     . ' client region. Accepts...',
                 'fn' => [__CLASS__, '_apply_use_arn_region'],
-                'default' => [ConfigurationProvider::class, 'defaultProvider'],
+                'default' => [UseArnRegionConfigurationProvider::class, 'defaultProvider'],
             ],
             'use_accelerate_endpoint' => [
                 'type' => 'config',
@@ -400,7 +397,7 @@
     public static function _apply_use_arn_region($value, array &$args, HandlerList $list)
     {
         if ($value instanceof CacheInterface) {
-            $value = ConfigurationProvider::defaultProvider($args);
+            $value = UseArnRegionConfigurationProvider::defaultProvider($args);
         }
         if (is_callable($value)) {
             $value = $value();
