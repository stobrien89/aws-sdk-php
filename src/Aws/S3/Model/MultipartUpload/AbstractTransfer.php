<?php
/**
 * Copyright 2010-2012 Amazon.com, Inc. or its affiliates. All Rights Reserved.
 *
 * Licensed under the Apache License, Version 2.0 (the "License").
 * You may not use this file except in compliance with the License.
 * A copy of the License is located at
 *
 * http://aws.amazon.com/apache2.0
 *
 * or in the "license" file accompanying this file. This file is distributed
 * on an "AS IS" BASIS, WITHOUT WARRANTIES OR CONDITIONS OF ANY KIND, either
 * express or implied. See the License for the specific language governing
 * permissions and limitations under the License.
 */

namespace Aws\S3\Model\MultipartUpload;

use Aws\Common\Enum\UaString as Ua;
use Aws\Common\Exception\RuntimeException;
use Aws\Common\Model\MultipartUpload\AbstractTransfer as CommonAbstractTransfer;
use Guzzle\Service\Command\OperationCommand;

/**
 * Abstract class for transfer commonalities
 */
abstract class AbstractTransfer extends CommonAbstractTransfer
{
    // An S3 upload part can be anywhere from 5 MB to 5 GB, but you can only have 10000 parts per upload
    const MIN_PART_SIZE = 5242880;
    const MAX_PART_SIZE = 5368709120;
    const MAX_PARTS     = 10000;

    /**
     * {@inheritdoc}
     * @throws RuntimeException if the part size can not be calculated from the provided data
     */
    protected function init()
    {
        // Merge provided options onto the default option values
        $this->options = array_replace(array(
            'min_part_size' => self::MIN_PART_SIZE,
            'part_md5'      => true
        ), $this->options);

        // Make sure the part size can be calculated somehow
        if (!$this->options['min_part_size'] && !$this->source->getContentLength()) {
            throw new RuntimeException('The ContentLength of the data source could not be determined, and no '
                . 'min_part_size option was provided');
        }
<<<<<<< HEAD
=======

        $this->calculatePartSize();
        $this->init();
    }

    /**
     * {@inheritdoc}
     */
    public static function getAllEvents()
    {
        return array(
            self::BEFORE_PART_UPLOAD,
            self::AFTER_UPLOAD,
            self::AFTER_COMPLETE,
            self::BEFORE_PART_UPLOAD,
            self::AFTER_PART_UPLOAD
        );
    }

    /**
     * {@inheritdoc}
     */
    public function abort()
    {
        $this->client->getCommand('AbortMultipartUpload', array(
            'Bucket'   => $this->state->getBucket(),
            'Key'      => $this->state->getKey(),
            'UploadId' => $this->state->getUploadId(),
            Ua::OPTION => Ua::MULTIPART_UPLOAD
        ))->execute();
        $this->state->setAborted(true);
>>>>>>> 6d107999
    }

    /**
     * {@inheritdoc}
     */
    protected function calculatePartSize()
    {
        $partSize = $this->source->getContentLength()
            ? (int) ceil(($this->source->getContentLength() / self::MAX_PARTS))
            : self::MIN_PART_SIZE;
        $partSize = max($this->options['min_part_size'], $partSize);
        $partSize = min($partSize, self::MAX_PART_SIZE);
        $partSize = max($partSize, self::MIN_PART_SIZE);

        return $partSize;
    }

    /**
     * {@inheritdoc}
     */
    protected function complete()
    {
        $params = $this->state->getUploadId()->toParams();
        $params[Ua::OPTION] = Ua::MULTIPART_UPLOAD;

<<<<<<< HEAD
        /** @var $command \Aws\S3\Command\CompleteMultipartUpload */
        $command = $this->client->getCommand('CompleteMultipartUpload', $params);
=======
        $this->stopped = false;
        $eventData = $this->getEventData();
        $this->dispatch(self::BEFORE_UPLOAD, $eventData);

        try {
            $this->transfer();
            $this->dispatch(self::AFTER_UPLOAD, $eventData);
            $result = $this->completeUpload();
            $this->dispatch(self::AFTER_COMPLETE, $eventData);
        } catch (\Exception $e) {
            throw new MultipartUploadException($this->state, $e);
        }

        return $result;
    }

    /**
     * Determine the upload part size based on the size of the source data and
     * taking into account the acceptable minimum and maximum part sizes.
     */
    protected function calculatePartSize()
    {
        $this->partSize = $this->source->getContentLength()
            ? (int) ceil(($this->source->getContentLength() / TransferInterface::MAX_PARTS))
            : TransferInterface::MIN_PART_SIZE;
        $this->partSize = max($this->options['min_part_size'], $this->partSize);
        $this->partSize = min($this->partSize, TransferInterface::MAX_PART_SIZE);
        $this->partSize = max($this->partSize, TransferInterface::MIN_PART_SIZE);
    }

    /**
     * Complete the multipart upload
     */
    protected function completeUpload()
    {
        $command = $this->client->getCommand('CompleteMultipartUpload', array(
            'Bucket'   => $this->state->getBucket(),
            'Key'      => $this->state->getKey(),
            'UploadId' => $this->state->getUploadId(),
            'Parts'    => $this->state->getIterator()->getArrayCopy(),
            Ua::OPTION => Ua::MULTIPART_UPLOAD
        ));
>>>>>>> 6d107999

        return $command->execute();
    }

    /**
     * {@inheritdoc}
     */
    protected function getAbortCommand()
    {
        $params = $this->state->getUploadId()->toParams();
        $params[Ua::OPTION] = Ua::MULTIPART_UPLOAD;

        /** @var $command OperationCommand */
        $command = $this->client->getCommand('AbortMultipartUpload', $params);

        return $command;
    }
}<|MERGE_RESOLUTION|>--- conflicted
+++ resolved
@@ -48,40 +48,6 @@
             throw new RuntimeException('The ContentLength of the data source could not be determined, and no '
                 . 'min_part_size option was provided');
         }
-<<<<<<< HEAD
-=======
-
-        $this->calculatePartSize();
-        $this->init();
-    }
-
-    /**
-     * {@inheritdoc}
-     */
-    public static function getAllEvents()
-    {
-        return array(
-            self::BEFORE_PART_UPLOAD,
-            self::AFTER_UPLOAD,
-            self::AFTER_COMPLETE,
-            self::BEFORE_PART_UPLOAD,
-            self::AFTER_PART_UPLOAD
-        );
-    }
-
-    /**
-     * {@inheritdoc}
-     */
-    public function abort()
-    {
-        $this->client->getCommand('AbortMultipartUpload', array(
-            'Bucket'   => $this->state->getBucket(),
-            'Key'      => $this->state->getKey(),
-            'UploadId' => $this->state->getUploadId(),
-            Ua::OPTION => Ua::MULTIPART_UPLOAD
-        ))->execute();
-        $this->state->setAborted(true);
->>>>>>> 6d107999
     }
 
     /**
@@ -107,53 +73,11 @@
         $params = $this->state->getUploadId()->toParams();
         $params[Ua::OPTION] = Ua::MULTIPART_UPLOAD;
 
-<<<<<<< HEAD
-        /** @var $command \Aws\S3\Command\CompleteMultipartUpload */
         $command = $this->client->getCommand('CompleteMultipartUpload', $params);
-=======
-        $this->stopped = false;
-        $eventData = $this->getEventData();
-        $this->dispatch(self::BEFORE_UPLOAD, $eventData);
 
-        try {
-            $this->transfer();
-            $this->dispatch(self::AFTER_UPLOAD, $eventData);
-            $result = $this->completeUpload();
-            $this->dispatch(self::AFTER_COMPLETE, $eventData);
-        } catch (\Exception $e) {
-            throw new MultipartUploadException($this->state, $e);
+        foreach ($this->state as $part) {
+            $command->addPart($part['PartNumber'], $part['ETag']);
         }
-
-        return $result;
-    }
-
-    /**
-     * Determine the upload part size based on the size of the source data and
-     * taking into account the acceptable minimum and maximum part sizes.
-     */
-    protected function calculatePartSize()
-    {
-        $this->partSize = $this->source->getContentLength()
-            ? (int) ceil(($this->source->getContentLength() / TransferInterface::MAX_PARTS))
-            : TransferInterface::MIN_PART_SIZE;
-        $this->partSize = max($this->options['min_part_size'], $this->partSize);
-        $this->partSize = min($this->partSize, TransferInterface::MAX_PART_SIZE);
-        $this->partSize = max($this->partSize, TransferInterface::MIN_PART_SIZE);
-    }
-
-    /**
-     * Complete the multipart upload
-     */
-    protected function completeUpload()
-    {
-        $command = $this->client->getCommand('CompleteMultipartUpload', array(
-            'Bucket'   => $this->state->getBucket(),
-            'Key'      => $this->state->getKey(),
-            'UploadId' => $this->state->getUploadId(),
-            'Parts'    => $this->state->getIterator()->getArrayCopy(),
-            Ua::OPTION => Ua::MULTIPART_UPLOAD
-        ));
->>>>>>> 6d107999
 
         return $command->execute();
     }
