<?php
namespace Aws\Token;

<<<<<<< HEAD
use Aws\Identity\BearerTokenIdentityInterface;
=======
use Aws\Identity\BearerTokenIdentity;
>>>>>>> 1d4bc371
use Aws\Token\TokenInterface;

/**
 * Basic implementation of the AWS Token interface that allows callers to
 * pass in an AWS token in the constructor.
 */
<<<<<<< HEAD
class Token implements TokenInterface, \Serializable, BearerTokenIdentityInterface
=======
class Token extends BearerTokenIdentity implements TokenInterface, \Serializable
>>>>>>> 1d4bc371
{
    protected $token;
    protected $expires;

    /**
     * Constructs a new basic token object, with the specified AWS
     * token
     *
     * @param string $token   Security token to use
     * @param int    $expires UNIX timestamp for when the token expires
     */
    public function __construct($token, $expires = null)
    {
        $this->token = $token;
        $this->expires = $expires;
    }

    /**
     * Sets the state of a token object
     *
     * @param array $state   array containing 'token' and 'expires'
     */
    public static function __set_state(array $state)
    {
        return new self(
            $state['token'],
            $state['expires']
        );
    }

    /**
     * @return string
     */
    public function getToken()
    {
        return $this->token;
    }

    /**
     * @return int
     */
    public function getExpiration()
    {
        return $this->expires;
    }

    /**
     * @return bool
     */
    public function isExpired()
    {
        return $this->expires !== null && time() >= $this->expires;
    }

    /**
     * @return array
     */
    public function toArray()
    {
        return [
            'token'   => $this->token,
            'expires' => $this->expires
        ];
    }

    /**
     * @return string
     */
    public function serialize()
    {
        return json_encode($this->__serialize());
    }

    /**
     * Sets the state of the object from serialized json data
     */
    public function unserialize($serialized)
    {
        $data = json_decode($serialized, true);

        $this->__unserialize($data);
    }

    /**
     * @return array
     */
    public function __serialize()
    {
        return $this->toArray();
    }

    /**
     *  Sets the state of this object from an array
     */
    public function __unserialize($data)
    {
        $this->token = $data['token'];
        $this->expires = $data['expires'];
    }
}<|MERGE_RESOLUTION|>--- conflicted
+++ resolved
@@ -1,22 +1,14 @@
 <?php
 namespace Aws\Token;
 
-<<<<<<< HEAD
-use Aws\Identity\BearerTokenIdentityInterface;
-=======
 use Aws\Identity\BearerTokenIdentity;
->>>>>>> 1d4bc371
 use Aws\Token\TokenInterface;
 
 /**
  * Basic implementation of the AWS Token interface that allows callers to
  * pass in an AWS token in the constructor.
  */
-<<<<<<< HEAD
-class Token implements TokenInterface, \Serializable, BearerTokenIdentityInterface
-=======
 class Token extends BearerTokenIdentity implements TokenInterface, \Serializable
->>>>>>> 1d4bc371
 {
     protected $token;
     protected $expires;
